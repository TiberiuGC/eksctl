//go:build integration
// +build integration

package accessentries

import (
	"bytes"
	"context"
	"encoding/json"
	"strings"
	"testing"

	. "github.com/onsi/ginkgo/v2"
	. "github.com/onsi/gomega"

	"github.com/weaveworks/eksctl/integration/runner"
	. "github.com/weaveworks/eksctl/integration/runner"

	"github.com/aws/aws-sdk-go-v2/aws"
	ekstypes "github.com/aws/aws-sdk-go-v2/service/eks/types"
	"github.com/aws/aws-sdk-go-v2/service/iam"
	iamtypes "github.com/aws/aws-sdk-go-v2/service/iam/types"

	"github.com/weaveworks/eksctl/integration/tests"
	"github.com/weaveworks/eksctl/pkg/actions/accessentry"
	api "github.com/weaveworks/eksctl/pkg/apis/eksctl.io/v1alpha5"
	"github.com/weaveworks/eksctl/pkg/eks"
	"github.com/weaveworks/eksctl/pkg/testutils"
)

const (
	viewPolicyARN  = "arn:aws:eks::aws:cluster-access-policy/AmazonEKSViewPolicy"
	editPolicyARN  = "arn:aws:eks::aws:cluster-access-policy/AmazonEKSEditPolicy"
	adminPolicyARN = "arn:aws:eks::aws:cluster-access-policy/AmazonEKSClusterAdminPolicy"

	userName          = "test-user"
	clusterRoleName   = "test-cluster-role"
	namespaceRoleName = "test-namespace-role"
)

var trustPolicy = aws.String(`{
		"Version": "2012-10-17",
		"Statement": [
		  {
			"Effect": "Allow",
			"Principal": {
			  "Service": [
				"eks.amazonaws.com"
			  ]
			},
			"Action": "sts:AssumeRole"
		  }
		]
	  }`)

var (
	params           *tests.Params
	ctl              *eks.ClusterProvider
	userARN          string
	clusterRoleARN   string
	namespaceRoleARN string
	err              error
)

func init() {
	// Call testing.Init() prior to tests.NewParams(), as otherwise -test.* will not be recognised. See also: https://golang.org/doc/go1.13#testing
	testing.Init()
	params = tests.NewParams("accessentries-api-disabled")
	ctl, err = eks.New(context.TODO(), &api.ProviderConfig{Region: params.Region}, getInitialClusterConfig())
	if err != nil {
		panic(err)
	}
}

func TestAccessEntries(t *testing.T) {
	testutils.RegisterAndRun(t)
}

var _ = SynchronizedBeforeSuite(func() []byte {
	userOutput, err := ctl.AWSProvider.IAM().CreateUser(context.Background(), &iam.CreateUserInput{
		UserName: aws.String(userName),
		Tags: []iamtypes.Tag{
			{
				Key:   aws.String(api.ClusterNameTag),
				Value: aws.String(params.ClusterName),
			},
		},
	})
	Expect(err).NotTo(HaveOccurred())
	userARN = *userOutput.User.Arn

	roleOutput, err := ctl.AWSProvider.IAM().CreateRole(context.Background(), &iam.CreateRoleInput{
		RoleName:                 aws.String(clusterRoleName),
		AssumeRolePolicyDocument: trustPolicy,
		Tags: []iamtypes.Tag{
			{
				Key:   aws.String(api.ClusterNameTag),
				Value: aws.String(params.ClusterName),
			},
		},
	})
	Expect(err).NotTo(HaveOccurred())
	clusterRoleARN = *roleOutput.Role.Arn

	roleOutput, err = ctl.AWSProvider.IAM().CreateRole(context.Background(), &iam.CreateRoleInput{
		RoleName:                 aws.String(namespaceRoleName),
		AssumeRolePolicyDocument: trustPolicy,
		Tags: []iamtypes.Tag{
			{
				Key:   aws.String(api.ClusterNameTag),
				Value: aws.String(params.ClusterName),
			},
		},
	})
<<<<<<< HEAD
	Expect(err).NotTo(HaveOccurred())
=======
>>>>>>> 53bf3259
	Expect(err).NotTo(HaveOccurred())
	namespaceRoleARN = *roleOutput.Role.Arn

	return []byte(userARN + "," + clusterRoleARN + "," + namespaceRoleARN)
}, func(arns []byte) {
	iamARNs := strings.Split(string(arns), ",")
	userARN, clusterRoleARN, namespaceRoleARN = iamARNs[0], iamARNs[1], iamARNs[2]
})

var _ = Describe("(Integration) [AccessEntries Test]", func() {

	Context("Cluster without access entries", Ordered, func() {
		var (
			cfg *api.ClusterConfig
		)

		BeforeAll(func() {
			cfg = getInitialClusterConfig()
		})

		It("should create a cluster with default authenticationMode set to CONFIG_MAP", func() {
			data, err := json.Marshal(cfg)
			Expect(err).NotTo(HaveOccurred())

			Expect(params.EksctlCreateCmd.
				WithArgs(
					"cluster",
					"--config-file", "-",
					"--without-nodegroup",
					"--verbose", "4",
				).
				WithoutArg("--region", params.Region).
				WithStdin(bytes.NewReader(data))).To(RunSuccessfully())

			Expect(ctl.RefreshClusterStatus(context.Background(), cfg)).NotTo(HaveOccurred())
			Expect(ctl.IsAccessEntryEnabled()).To(BeFalse())
		})

		It("should fail early when trying to create access entries", func() {
			Expect(params.EksctlCreateCmd.
				WithArgs(
					"accessentry",
					"--cluster", params.ClusterName,
					"--principal-arn", userARN,
				)).NotTo(RunSuccessfullyWithOutputStringLines(
				ContainElement(ContainSubstring(accessentry.ErrDisabledAccessEntryAPI.Error())),
			))
		})

		It("should fail early when trying to fetch access entries", func() {
			Expect(params.EksctlGetCmd.
				WithArgs(
					"accessentry",
					"--cluster", params.ClusterName,
				)).NotTo(RunSuccessfullyWithOutputStringLines(
				ContainElement(ContainSubstring(accessentry.ErrDisabledAccessEntryAPI.Error())),
			))
		})

		It("should fail early when trying to delete access entries", func() {
			Expect(params.EksctlDeleteCmd.
				WithArgs(
					"accessentry",
					"--cluster", params.ClusterName,
					"--principal-arn", userARN,
				)).NotTo(RunSuccessfullyWithOutputStringLines(
				ContainElement(ContainSubstring(accessentry.ErrDisabledAccessEntryAPI.Error())),
			))
		})

		It("should change cluster authenticationMode to API_AND_CONFIG_MAP", func() {
			Expect(params.EksctlUtilsCmd.
				WithArgs(
					"--cluster", params.ClusterName,
					"--authentication-mode", string(ekstypes.AuthenticationModeApiAndConfigMap),
				)).To(RunSuccessfully())

			Expect(ctl.RefreshClusterStatus(context.Background(), cfg)).NotTo(HaveOccurred())
			Expect(ctl.IsAccessEntryEnabled()).To(BeTrue())
		})

		It("should create access entries", func() {
			addAccessEntriesToConfig(cfg)

			data, err := json.Marshal(cfg)
			Expect(err).NotTo(HaveOccurred())

			Expect(params.EksctlCreateCmd.
				WithArgs(
					"accessentry",
					"--config-file", "-",
				).
				WithoutArg("--region", params.Region).
				WithStdin(bytes.NewReader(data))).To(RunSuccessfully())
		})

		It("should fetch all expected access entries", func() {
			Eventually(func() runner.Cmd {
				return params.EksctlGetCmd.
					WithArgs(
						"accessentry",
						"--cluster", params.ClusterName,
					)
			}, "5m", "30s").Should(RunSuccessfullyWithOutputStringLines(SatisfyAll(
				ContainElement(ContainSubstring(viewPolicyARN)),
				ContainElement(ContainSubstring(adminPolicyARN)),
				ContainElement(ContainSubstring("default")),
				ContainElement(ContainSubstring("dev")),
			)))
		})

		It("should delete an access entry via CLI flags", func() {
			Expect(params.EksctlDeleteCmd.
				WithArgs(
					"accessentry",
					"--cluster", params.ClusterName,
					"--principal-arn", userARN,
				)).To(RunSuccessfully())
		})

		It("should delete multiple access entries via config file", func() {
			clusterConfig := getInitialClusterConfig()
			clusterConfig.AccessConfig.AccessEntries = append(clusterConfig.AccessConfig.AccessEntries,
				api.AccessEntry{
					PrincipalARN: api.MustParseARN(clusterRoleARN),
				},
				api.AccessEntry{
					PrincipalARN: api.MustParseARN(namespaceRoleARN),
				},
			)

			data, err := json.Marshal(clusterConfig)
			Expect(err).NotTo(HaveOccurred())

			cmd := params.EksctlDeleteCmd.
				WithArgs(
					"accessentry",
					"--config-file", "-",
				).
				WithoutArg("--region", params.Region).
				WithStdin(bytes.NewReader(data))
			Expect(cmd).To(RunSuccessfully())
		})

		It("should have removed all access entries", func() {

		})
	})

	Context("Cluster with access entries", Ordered, func() {
		var (
			cfg *api.ClusterConfig
		)

		BeforeAll(func() {
			cfg = getInitialClusterConfig()
			cfg.Metadata.Name = params.NewClusterName("accessentries-api-enabled")
		})

		It("should create a cluster with access entries", func() {
			addAccessEntriesToConfig(cfg)
			cfg.AccessConfig.AuthenticationMode = ekstypes.AuthenticationModeApiAndConfigMap

			data, err := json.Marshal(cfg)
			Expect(err).NotTo(HaveOccurred())

			cmd := params.EksctlCreateCmd.
				WithArgs(
					"cluster",
					"--config-file", "-",
					"--without-nodegroup",
					"--verbose", "4",
				).
				WithoutArg("--region", params.Region).
				WithStdin(bytes.NewReader(data))
			Expect(cmd).To(RunSuccessfully())
		})

		It("should fetch all expected access entries", func() {
			Eventually(func() runner.Cmd {
				return params.EksctlGetCmd.
					WithArgs(
						"accessentries",
						"--cluster", cfg.Metadata.Name,
						"--verbose", "2",
						"--output", "yaml",
					)
			}, "5m", "30s").Should(RunSuccessfullyWithOutputStringLines(SatisfyAll(
				ContainElement(ContainSubstring(userARN)),
				ContainElement(ContainSubstring(viewPolicyARN)),
				ContainElement(ContainSubstring(editPolicyARN)),
			)))
		})
	})
})

var _ = SynchronizedAfterSuite(func() {}, func() {
	_, err := ctl.AWSProvider.IAM().DeleteUser(context.Background(), &iam.DeleteUserInput{
		UserName: aws.String(userName),
	})
	Expect(err).NotTo(HaveOccurred())

	_, err = ctl.AWSProvider.IAM().DeleteRole(context.Background(), &iam.DeleteRoleInput{
		RoleName: aws.String(clusterRoleName),
	})
	Expect(err).NotTo(HaveOccurred())

	_, err = ctl.AWSProvider.IAM().DeleteRole(context.Background(), &iam.DeleteRoleInput{
		RoleName: aws.String(namespaceRoleName),
	})
	Expect(err).NotTo(HaveOccurred())

	params.DeleteClusters()
})

func getInitialClusterConfig() *api.ClusterConfig {
	clusterConfig := api.NewClusterConfig()
	clusterConfig.Metadata.Name = params.ClusterName
	clusterConfig.Metadata.Version = params.Version
	clusterConfig.Metadata.Region = params.Region
	return clusterConfig
}

func addAccessEntriesToConfig(cfg *api.ClusterConfig) {
	cfg.AccessConfig.AccessEntries = append(cfg.AccessConfig.AccessEntries,
		api.AccessEntry{
			PrincipalARN:     api.MustParseARN(userARN),
			KubernetesGroups: []string{"group1", "group2"},
		},
		api.AccessEntry{
			PrincipalARN: api.MustParseARN(clusterRoleARN),
			AccessPolicies: []api.AccessPolicy{
				{
					PolicyARN: api.MustParseARN(adminPolicyARN),
					AccessScope: api.AccessScope{
						Type: "cluster",
					},
				},
			},
		},
		api.AccessEntry{
			PrincipalARN: api.MustParseARN(namespaceRoleARN),
			AccessPolicies: []api.AccessPolicy{
				{
					PolicyARN: api.MustParseARN(viewPolicyARN),
					AccessScope: api.AccessScope{
						Type:       "namespace",
						Namespaces: []string{"default", "dev"},
					},
				},
			},
		},
	)
}<|MERGE_RESOLUTION|>--- conflicted
+++ resolved
@@ -112,10 +112,6 @@
 			},
 		},
 	})
-<<<<<<< HEAD
-	Expect(err).NotTo(HaveOccurred())
-=======
->>>>>>> 53bf3259
 	Expect(err).NotTo(HaveOccurred())
 	namespaceRoleARN = *roleOutput.Role.Arn
 
