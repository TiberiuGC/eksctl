//go:build integration
// +build integration

package crud

import (
	"context"
	"encoding/json"
	"fmt"
	"os"
	"strings"
	"testing"
	"time"

	harness "github.com/dlespiau/kube-test-harness"
	. "github.com/onsi/ginkgo/v2"
	. "github.com/onsi/gomega"
	"github.com/onsi/gomega/gexec"
	"github.com/pkg/errors"
	corev1 "k8s.io/api/core/v1"
	metav1 "k8s.io/apimachinery/pkg/apis/meta/v1"
	"k8s.io/client-go/kubernetes"
	"k8s.io/client-go/tools/clientcmd"
	"sigs.k8s.io/yaml"

	"github.com/aws/aws-sdk-go-v2/aws"
	cfntypes "github.com/aws/aws-sdk-go-v2/service/cloudformation/types"
	awsec2 "github.com/aws/aws-sdk-go-v2/service/ec2"
	"github.com/aws/aws-sdk-go-v2/service/ec2/types"
	ec2types "github.com/aws/aws-sdk-go-v2/service/ec2/types"
	ekstypes "github.com/aws/aws-sdk-go-v2/service/eks/types"

	. "github.com/weaveworks/eksctl/integration/matchers"
	"github.com/weaveworks/eksctl/integration/runner"
	. "github.com/weaveworks/eksctl/integration/runner"
	"github.com/weaveworks/eksctl/integration/tests"
	clusterutils "github.com/weaveworks/eksctl/integration/utilities/cluster"
	"github.com/weaveworks/eksctl/integration/utilities/kube"
	"github.com/weaveworks/eksctl/pkg/actions/nodegroup"
	api "github.com/weaveworks/eksctl/pkg/apis/eksctl.io/v1alpha5"
	"github.com/weaveworks/eksctl/pkg/authconfigmap"
	"github.com/weaveworks/eksctl/pkg/eks"
	"github.com/weaveworks/eksctl/pkg/iam"
	iamoidc "github.com/weaveworks/eksctl/pkg/iam/oidc"
	"github.com/weaveworks/eksctl/pkg/testutils"
	"github.com/weaveworks/eksctl/pkg/utils/file"
)

var (
	params        *tests.Params
	extraSubnetID string
)

func init() {
	// Call testing.Init() prior to tests.NewParams(), as otherwise -test.* will not be recognised. See also: https://golang.org/doc/go1.13#testing
	testing.Init()
	if err := api.Register(); err != nil {
		panic(errors.Wrap(err, "unexpected error registering API scheme"))
	}
	params = tests.NewParamsWithGivenClusterName("crud", "test")
}

func TestCRUD(t *testing.T) {
	testutils.RegisterAndRun(t)
}

const (
	deleteNg        = "ng-delete"
	taintsNg1       = "ng-taints-1"
	taintsNg2       = "ng-taints-2"
	scaleSingleNg   = "ng-scale-single"
	scaleMultipleNg = "ng-scale-multiple"

	scaleMultipleMng       = "mng-scale-multiple"
	GPUMng                 = "mng-gpu"
	drainMng               = "mng-drain"
	newSubnetCLIMng        = "mng-new-subnet-CLI"
	newSubnetConfigFileMng = "mng-new-subnet-config-file"
)

func makeClusterConfig() *api.ClusterConfig {
	clusterConfig := api.NewClusterConfig()
	clusterConfig.Metadata.Name = params.ClusterName
	clusterConfig.Metadata.Region = params.Region
	clusterConfig.Metadata.Version = params.Version
	return clusterConfig
}

var _ = SynchronizedBeforeSuite(func() []byte {
	params.KubeconfigTemp = false
	if params.KubeconfigPath == "" {
		wd, _ := os.Getwd()
		f, _ := os.CreateTemp(wd, "kubeconfig-")
		params.KubeconfigPath = f.Name()
		params.KubeconfigTemp = true
	}

	if params.SkipCreate {
		fmt.Fprintf(GinkgoWriter, "will use existing cluster %s", params.ClusterName)
		if !file.Exists(params.KubeconfigPath) {
			// Generate the Kubernetes configuration that eksctl create
			// would have generated otherwise:
			cmd := params.EksctlUtilsCmd.WithArgs(
				"write-kubeconfig",
				"--verbose", "4",
				"--cluster", params.ClusterName,
				"--kubeconfig", params.KubeconfigPath,
			)
			Expect(cmd).To(RunSuccessfully())
		}
	}
	fmt.Fprintf(GinkgoWriter, "Using kubeconfig: %s\n", params.KubeconfigPath)

	cfg := makeClusterConfig()
	cfg.NodeGroups = []*api.NodeGroup{
		{
			NodeGroupBase: &api.NodeGroupBase{
				Name: deleteNg,
			},
		},
		{
			NodeGroupBase: &api.NodeGroupBase{
				Name: scaleSingleNg,
			},
		},
		{
			NodeGroupBase: &api.NodeGroupBase{
				Name: scaleMultipleNg,
			},
		},
	}
	cfg.ManagedNodeGroups = []*api.ManagedNodeGroup{
		{
			NodeGroupBase: &api.NodeGroupBase{
				Name: drainMng,
			},
		},
		{
			NodeGroupBase: &api.NodeGroupBase{
				Name: scaleMultipleMng,
			},
		},
	}
	cfg.AvailabilityZones = []string{"us-west-2b", "us-west-2c"}
	cfg.Metadata.Tags = map[string]string{
		"alpha.eksctl.io/description": "eksctl integration test",
	}

	Expect(params.EksctlCreateCmd.
		WithArgs(
			"cluster",
			"--config-file", "-",
			"--verbose", "4",
			"--kubeconfig", params.KubeconfigPath,
		).
		WithoutArg("--region", params.Region).
		WithStdin(clusterutils.Reader(cfg))).To(RunSuccessfully())

	// create an additional subnet to test nodegroup creation within it later on
	extraSubnetID = createAdditionalSubnet(cfg)
	return []byte(extraSubnetID)
}, func(subnetID []byte) {
	extraSubnetID = string(subnetID)
})

var _ = Describe("(Integration) Create, Get, Scale & Delete", func() {

	makeClientset := func() *kubernetes.Clientset {
		config, err := clientcmd.BuildConfigFromFlags("", params.KubeconfigPath)
		ExpectWithOffset(1, err).NotTo(HaveOccurred())
		clientset, err := kubernetes.NewForConfig(config)
		ExpectWithOffset(1, err).NotTo(HaveOccurred())
		return clientset
	}

	Context("validating cluster setup", func() {
		It("should have created an EKS cluster and 6 CloudFormation stacks", func() {
			awsConfig := NewConfig(params.Region)
			Expect(awsConfig).To(HaveExistingCluster(params.ClusterName, string(ekstypes.ClusterStatusActive), params.Version))
			Expect(awsConfig).To(HaveExistingStack(fmt.Sprintf("eksctl-%s-cluster", params.ClusterName)))
			Expect(awsConfig).To(HaveExistingStack(fmt.Sprintf("eksctl-%s-nodegroup-%s", params.ClusterName, drainMng)))
			Expect(awsConfig).To(HaveExistingStack(fmt.Sprintf("eksctl-%s-nodegroup-%s", params.ClusterName, scaleMultipleMng)))
			Expect(awsConfig).To(HaveExistingStack(fmt.Sprintf("eksctl-%s-nodegroup-%s", params.ClusterName, deleteNg)))
			Expect(awsConfig).To(HaveExistingStack(fmt.Sprintf("eksctl-%s-nodegroup-%s", params.ClusterName, scaleSingleNg)))
			Expect(awsConfig).To(HaveExistingStack(fmt.Sprintf("eksctl-%s-nodegroup-%s", params.ClusterName, scaleMultipleNg)))
		})

		It("should have created a valid kubectl config file", func() {
			kubeConfig, err := clientcmd.LoadFromFile(params.KubeconfigPath)
			Expect(err).ShouldNot(HaveOccurred())

			err = clientcmd.ConfirmUsable(*kubeConfig, "")
			Expect(err).ShouldNot(HaveOccurred())

			Expect(kubeConfig.CurrentContext).To(ContainSubstring("eksctl"))
			Expect(kubeConfig.CurrentContext).To(ContainSubstring(params.ClusterName))
			Expect(kubeConfig.CurrentContext).To(ContainSubstring(params.Region))
		})

		It("should successfully fetch the cluster", func() {
			AssertContainsCluster(
				params.EksctlGetCmd.WithArgs("clusters", "--all-regions"),
				GetClusterOutput{
					ClusterName:   params.ClusterName,
					Region:        params.Region,
					EksctlCreated: "True",
				},
			)
		})

		It("should successfully describe cluster's CFN stacks", func() {
			session := params.EksctlUtilsCmd.WithArgs("describe-stacks", "--cluster", params.ClusterName, "-o", "yaml").Run()
			Expect(session.ExitCode()).To(BeZero())
			var stacks []*cfntypes.Stack
			Expect(yaml.Unmarshal(session.Out.Contents(), &stacks)).To(Succeed())
			Expect(stacks).To(HaveLen(6))

			var (
				names, descriptions []string
				ngPrefix            = params.ClusterName + "-nodegroup-"
			)
			for _, s := range stacks {
				names = append(names, *s.StackName)
				descriptions = append(descriptions, *s.Description)
			}

			Expect(names).To(ContainElements(
				ContainSubstring(params.ClusterName+"-cluster"),
				ContainSubstring(ngPrefix+deleteNg),
				ContainSubstring(ngPrefix+scaleSingleNg),
				ContainSubstring(ngPrefix+scaleMultipleNg),
				ContainSubstring(ngPrefix+scaleMultipleMng),
				ContainSubstring(ngPrefix+drainMng),
			))
			Expect(descriptions).To(ContainElements(
				"EKS cluster (dedicated VPC: true, dedicated IAM: true) [created and managed by eksctl]",
				"EKS Managed Nodes (SSH access: false) [created by eksctl]",
				"EKS nodes (AMI family: AmazonLinux2, SSH access: false, private networking: false) [created and managed by eksctl]",
			))
		})
	})

	Context("creating cluster workloads", func() {
		var (
			err           error
			test          *harness.Test
			commonTimeout = 10 * time.Minute
		)

		BeforeEach(func() {
			test, err = kube.NewTest(params.KubeconfigPath)
			Expect(err).ShouldNot(HaveOccurred())
		})

		AfterEach(func() {
			test.Close()
			Eventually(func() int {
				return len(test.ListPods(test.Namespace, metav1.ListOptions{}).Items)
			}, "3m", "1s").Should(BeZero())
		})

		It("should deploy podinfo service to the cluster and access it via proxy", func() {
			d := test.CreateDeploymentFromFile(test.Namespace, "../../data/podinfo.yaml")
			test.WaitForDeploymentReady(d, commonTimeout)

			pods := test.ListPodsFromDeployment(d)
			Expect(len(pods.Items)).To(Equal(2))

			// For each pod of the Deployment, check we receive a sensible response to a
			// GET request on /version.
			for _, pod := range pods.Items {
				Expect(pod.Namespace).To(Equal(test.Namespace))

				req := test.PodProxyGet(&pod, "", "/version")
				fmt.Fprintf(GinkgoWriter, "url = %#v", req.URL())

				var js interface{}
				test.PodProxyGetJSON(&pod, "", "/version", &js)

				Expect(js.(map[string]interface{})).To(HaveKeyWithValue("version", "1.5.1"))
			}
		})

		It("should have functional DNS", func() {
			d := test.CreateDaemonSetFromFile(test.Namespace, "../../data/test-dns.yaml")
			test.WaitForDaemonSetReady(d, commonTimeout)
			ds, err := test.GetDaemonSet(test.Namespace, d.Name)
			Expect(err).ShouldNot(HaveOccurred())
			fmt.Fprintf(GinkgoWriter, "ds.Status = %#v", ds.Status)
		})

		It("should have access to HTTP(S) sites", func() {
			d := test.CreateDaemonSetFromFile(test.Namespace, "../../data/test-http.yaml")
			test.WaitForDaemonSetReady(d, commonTimeout)
			ds, err := test.GetDaemonSet(test.Namespace, d.Name)
			Expect(err).ShouldNot(HaveOccurred())
			fmt.Fprintf(GinkgoWriter, "ds.Status = %#v", ds.Status)
		})
	})

	Context("configuring IAM service accounts", Ordered, func() {
		var (
			clientSet       kubernetes.Interface
			test            *harness.Test
			awsConfig       aws.Config
			oidc            *iamoidc.OpenIDConnectManager
			stackNamePrefix string
		)

		BeforeAll(func() {
			cfg := makeClusterConfig()

			ctl, err := eks.New(context.TODO(), &api.ProviderConfig{Region: params.Region}, cfg)
			Expect(err).NotTo(HaveOccurred())

			err = ctl.RefreshClusterStatus(context.Background(), cfg)
			Expect(err).ShouldNot(HaveOccurred())

			clientSet, err = ctl.NewStdClientSet(cfg)
			Expect(err).ShouldNot(HaveOccurred())

			test, err = kube.NewTest(params.KubeconfigPath)
			Expect(err).ShouldNot(HaveOccurred())

			stackNamePrefix = fmt.Sprintf("eksctl-%s-addon-iamserviceaccount-", params.ClusterName)
			awsConfig = NewConfig(params.Region)

			oidc, err = ctl.NewOpenIDConnectManager(context.Background(), cfg)
			Expect(err).ShouldNot(HaveOccurred())
		})

		AfterAll(func() {
			test.Close()
			Eventually(func() int {
				return len(test.ListPods(test.Namespace, metav1.ListOptions{}).Items)
			}, "3m", "1s").Should(BeZero())
		})

		It("should have OIDC disabled by default", func() {
			exists, err := oidc.CheckProviderExists(context.Background())
			Expect(err).ShouldNot(HaveOccurred())
			Expect(exists).To(BeFalse())
		})

		It("should successfully enable OIDC", func() {
			Expect(params.EksctlUtilsCmd.WithArgs(
				"associate-iam-oidc-provider",
				"--cluster", params.ClusterName,
				"--approve",
			)).To(RunSuccessfully())
		})

		It("should successfully create two iamserviceaccounts", func() {
			Expect([]Cmd{
				params.EksctlCreateCmd.WithArgs(
					"iamserviceaccount",
					"--cluster", params.ClusterName,
					"--name", "app-cache-access",
					"--namespace", "app1",
					"--attach-policy-arn", "arn:aws:iam::aws:policy/AmazonDynamoDBReadOnlyAccess",
					"--attach-policy-arn", "arn:aws:iam::aws:policy/AmazonElastiCacheFullAccess",
					"--approve",
				),
				params.EksctlCreateCmd.WithArgs(
					"iamserviceaccount",
					"--cluster", params.ClusterName,
					"--name", "s3-reader",
					"--namespace", test.Namespace,
					"--attach-policy-arn", "arn:aws:iam::aws:policy/AmazonS3ReadOnlyAccess",
					"--approve",
				),
			}).To(RunSuccessfully())
			Expect(awsConfig).To(HaveExistingStack(stackNamePrefix + test.Namespace + "-s3-reader"))
			Expect(awsConfig).To(HaveExistingStack(stackNamePrefix + "app1-app-cache-access"))

			sa, err := clientSet.CoreV1().ServiceAccounts(test.Namespace).Get(context.TODO(), "s3-reader", metav1.GetOptions{})
			Expect(err).ShouldNot(HaveOccurred())
			Expect(sa.Annotations).To(HaveLen(1))
			Expect(sa.Annotations).To(HaveKey(api.AnnotationEKSRoleARN))
			Expect(sa.Annotations[api.AnnotationEKSRoleARN]).To(MatchRegexp("^arn:aws:iam::.*:role/eksctl-" + params.ClusterName + ".*$"))

			sa, err = clientSet.CoreV1().ServiceAccounts("app1").Get(context.TODO(), "app-cache-access", metav1.GetOptions{})
			Expect(err).ShouldNot(HaveOccurred())
			Expect(sa.Annotations).To(HaveLen(1))
			Expect(sa.Annotations).To(HaveKey(api.AnnotationEKSRoleARN))
			Expect(sa.Annotations[api.AnnotationEKSRoleARN]).To(MatchRegexp("^arn:aws:iam::.*:role/eksctl-" + params.ClusterName + ".*$"))
		})

		It("should successfully update service account policy", func() {
			Expect(params.EksctlUpdateCmd.WithArgs(
				"iamserviceaccount",
				"--cluster", params.ClusterName,
				"--name", "app-cache-access",
				"--namespace", "app1",
				"--attach-policy-arn", "arn:aws:iam::aws:policy/AmazonS3ReadOnlyAccess",
				"--approve",
			)).To(RunSuccessfully())
		})

		It("should successfully list both iamserviceaccounts", func() {
			Expect(params.EksctlGetCmd.WithArgs(
				"iamserviceaccount",
				"--cluster", params.ClusterName,
			)).To(RunSuccessfullyWithOutputString(MatchRegexp(
				`(?m:^NAMESPACE\s+NAME\s+ROLE\sARN$)` +
					`|(?m:^app1\s+app-cache-access\s+arn:aws:iam::.*$)` +
					fmt.Sprintf(`|(?m:^%s\s+s3-reader\s+arn:aws:iam::.*$)`, test.Namespace),
			)))
		})

		It("should successfully run pods with an iamserviceaccount", func() {
			d := test.CreateDeploymentFromFile(test.Namespace, "../../data/iamserviceaccount-checker.yaml")
			test.WaitForDeploymentReady(d, 10*time.Minute)

			pods := test.ListPodsFromDeployment(d)
			Expect(len(pods.Items)).To(Equal(2))

			// For each pod of the Deployment, check we get expected environment variables
			// via a GET request on /env.
			type sessionObject struct {
				AssumedRoleUser struct {
					AssumedRoleID, Arn string
				}
				Audience, Provider, SubjectFromWebIdentityToken string
				Credentials                                     struct {
					SecretAccessKey, SessionToken, Expiration, AccessKeyID string
				}
			}

			for _, pod := range pods.Items {
				Expect(pod.Namespace).To(Equal(test.Namespace))

				so := sessionObject{}

				var js []string
				test.PodProxyGetJSON(&pod, "", "/env", &js)

				Expect(js).To(ContainElement(HavePrefix("AWS_ROLE_ARN=arn:aws:iam::")))
				Expect(js).To(ContainElement("AWS_WEB_IDENTITY_TOKEN_FILE=/var/run/secrets/eks.amazonaws.com/serviceaccount/token"))
				Expect(js).To(ContainElement(HavePrefix("AWS_SESSION_OBJECT=")))

				for _, envVar := range js {
					if strings.HasPrefix(envVar, "AWS_SESSION_OBJECT=") {
						err := json.Unmarshal([]byte(strings.TrimPrefix(envVar, "AWS_SESSION_OBJECT=")), &so)
						Expect(err).ShouldNot(HaveOccurred())
					}
				}

				Expect(so.AssumedRoleUser.AssumedRoleID).To(HaveSuffix(":integration-test"))

				Expect(so.AssumedRoleUser.Arn).To(MatchRegexp("^arn:aws:sts::.*:assumed-role/eksctl-" + params.ClusterName + "-.*/integration-test$"))

				Expect(so.Audience).To(Equal("sts.amazonaws.com"))

				Expect(so.Provider).To(MatchRegexp("^arn:aws:iam::.*:oidc-provider/oidc.eks." + params.Region + ".amazonaws.com/id/.*$"))

				Expect(so.SubjectFromWebIdentityToken).To(Equal("system:serviceaccount:" + test.Namespace + ":s3-reader"))

				Expect(so.Credentials.SecretAccessKey).NotTo(BeEmpty())
				Expect(so.Credentials.SessionToken).NotTo(BeEmpty())
				Expect(so.Credentials.Expiration).NotTo(BeEmpty())
				Expect(so.Credentials.AccessKeyID).NotTo(BeEmpty())
			}
		})

		It("should successfully delete both iamserviceaccounts", func() {
			Expect([]Cmd{
				params.EksctlDeleteCmd.WithArgs(
					"iamserviceaccount",
					"--cluster", params.ClusterName,
					"--name", "s3-reader",
					"--namespace", test.Namespace,
					"--wait",
				),
				params.EksctlDeleteCmd.WithArgs(
					"iamserviceaccount",
					"--cluster", params.ClusterName,
					"--name", "app-cache-access",
					"--namespace", "app1",
					"--wait",
				),
			}).To(RunSuccessfully())
			Expect(awsConfig).NotTo(HaveExistingStack(stackNamePrefix + test.Namespace + "-s3-reader"))
			Expect(awsConfig).NotTo(HaveExistingStack(stackNamePrefix + "app1-app-cache-access"))
		})
	})

	Context("configuring K8s API", Serial, Ordered, func() {
		var (
			k8sAPICall func() error
		)

		BeforeAll(func() {
			cfg := makeClusterConfig()

			ctl, err := eks.New(context.TODO(), &api.ProviderConfig{Region: params.Region}, cfg)
			Expect(err).NotTo(HaveOccurred())

			err = ctl.RefreshClusterStatus(context.Background(), cfg)
			Expect(err).ShouldNot(HaveOccurred())

			clientSet, err := ctl.NewStdClientSet(cfg)
			Expect(err).ShouldNot(HaveOccurred())

			k8sAPICall = func() error {
				_, err = clientSet.CoreV1().ServiceAccounts(metav1.NamespaceDefault).List(context.TODO(), metav1.ListOptions{})
				return err
			}
		})

		It("should have public access by default", func() {
			Expect(k8sAPICall()).ShouldNot(HaveOccurred())
		})

		It("should disable public access", func() {
			Expect(params.EksctlUtilsCmd.WithArgs(
				"set-public-access-cidrs",
				"--cluster", params.ClusterName,
				"1.1.1.1/32,2.2.2.0/24",
				"--approve",
			)).To(RunSuccessfully())
			Expect(k8sAPICall()).Should(HaveOccurred())
		})

		It("should re-enable public access", func() {
			Expect(params.EksctlUtilsCmd.WithArgs(
				"set-public-access-cidrs",
				"--cluster", params.ClusterName,
				"0.0.0.0/0",
				"--approve",
			)).To(RunSuccessfully())
			Expect(k8sAPICall()).ShouldNot(HaveOccurred())
		})
	})

	Context("configuring Cloudwatch logging", Serial, Ordered, func() {
		var (
			cfg *api.ClusterConfig
			ctl *eks.ClusterProvider
			err error
		)

		BeforeEach(func() {
			cfg = makeClusterConfig()

			ctl, err = eks.New(context.TODO(), &api.ProviderConfig{Region: params.Region}, cfg)
			Expect(err).NotTo(HaveOccurred())
		})

		It("should have all types disabled by default", func() {
			enabled, disabled, err := ctl.GetCurrentClusterConfigForLogging(context.Background(), cfg)
			Expect(err).ShouldNot(HaveOccurred())
			Expect(enabled.List()).To(HaveLen(0))
			Expect(disabled.List()).To(HaveLen(5))
		})

		It("should plan to enable two of the types using flags", func() {
			Expect(params.EksctlUtilsCmd.WithArgs(
				"update-cluster-logging",
				"--cluster", params.ClusterName,
				"--enable-types", "api,controllerManager",
			)).To(RunSuccessfully())
			enabled, disabled, err := ctl.GetCurrentClusterConfigForLogging(context.Background(), cfg)
			Expect(err).ShouldNot(HaveOccurred())
			Expect(enabled.List()).To(HaveLen(0))
			Expect(disabled.List()).To(HaveLen(5))
		})

		It("should enable two of the types using flags", func() {
			Expect(params.EksctlUtilsCmd.WithArgs(
				"update-cluster-logging",
				"--cluster", params.ClusterName,
				"--approve",
				"--enable-types", "api,controllerManager",
			)).To(RunSuccessfully())
			enabled, disabled, err := ctl.GetCurrentClusterConfigForLogging(context.Background(), cfg)
			Expect(err).ShouldNot(HaveOccurred())
			Expect(enabled.List()).To(HaveLen(2))
			Expect(disabled.List()).To(HaveLen(3))
			Expect(enabled.List()).To(ConsistOf("api", "controllerManager"))
			Expect(disabled.List()).To(ConsistOf("audit", "authenticator", "scheduler"))
		})

		It("should enable all of the types using --enable-types=all", func() {
			Expect(params.EksctlUtilsCmd.WithArgs(
				"update-cluster-logging",
				"--cluster", params.ClusterName,
				"--approve",
				"--enable-types", "all",
			)).To(RunSuccessfully())
			enabled, disabled, err := ctl.GetCurrentClusterConfigForLogging(context.Background(), cfg)
			Expect(err).ShouldNot(HaveOccurred())
			Expect(enabled.List()).To(HaveLen(5))
			Expect(disabled.List()).To(HaveLen(0))
		})

		It("should enable all but one type", func() {
			Expect(params.EksctlUtilsCmd.WithArgs(
				"update-cluster-logging",
				"--cluster", params.ClusterName,
				"--approve",
				"--enable-types", "all",
				"--disable-types", "controllerManager",
			)).To(RunSuccessfully())
			enabled, disabled, err := ctl.GetCurrentClusterConfigForLogging(context.Background(), cfg)
			Expect(err).ShouldNot(HaveOccurred())
			Expect(enabled.List()).To(HaveLen(4))
			Expect(disabled.List()).To(HaveLen(1))
			Expect(enabled.List()).To(ConsistOf("api", "audit", "authenticator", "scheduler"))
			Expect(disabled.List()).To(ConsistOf("controllerManager"))
		})

		It("should disable all but one type", func() {
			Expect(params.EksctlUtilsCmd.WithArgs(
				"update-cluster-logging",
				"--cluster", params.ClusterName,
				"--approve",
				"--disable-types", "all",
				"--enable-types", "controllerManager",
			)).To(RunSuccessfully())
			enabled, disabled, err := ctl.GetCurrentClusterConfigForLogging(context.Background(), cfg)
			Expect(err).ShouldNot(HaveOccurred())
			Expect(disabled.List()).To(HaveLen(4))
			Expect(enabled.List()).To(HaveLen(1))
			Expect(disabled.List()).To(ConsistOf("api", "audit", "authenticator", "scheduler"))
			Expect(enabled.List()).To(ConsistOf("controllerManager"))
		})

		It("should disable all of the types using --disable-types=all", func() {
			Expect(params.EksctlUtilsCmd.WithArgs(
				"update-cluster-logging",
				"--cluster", params.ClusterName,
				"--approve",
				"--disable-types", "all",
			)).To(RunSuccessfully())
			enabled, disabled, err := ctl.GetCurrentClusterConfigForLogging(context.Background(), cfg)
			Expect(err).ShouldNot(HaveOccurred())
			Expect(enabled.List()).To(HaveLen(0))
			Expect(disabled.List()).To(HaveLen(5))
			Expect(disabled.HasAll(api.SupportedCloudWatchClusterLogTypes()...)).To(BeTrue())
		})
	})

	Context("configuring iam identity mappings", Serial, Ordered, func() {
		var (
			expR0, expR1, expU0 string
			role0, role1        iam.Identity
			user0               iam.Identity
			admin               = "admin"
			alice               = "alice"
		)

		BeforeAll(func() {
			roleCanonicalArn := "arn:aws:iam::123456:role/eksctl-testing-XYZ"
			role0 = iam.RoleIdentity{
				RoleARN: roleCanonicalArn,
				KubernetesIdentity: iam.KubernetesIdentity{
					KubernetesUsername: admin,
					KubernetesGroups:   []string{"system:masters", "system:nodes"},
				},
			}
			role1 = iam.RoleIdentity{
				RoleARN: roleCanonicalArn,
				KubernetesIdentity: iam.KubernetesIdentity{
					KubernetesGroups: []string{"system:something"},
				},
			}

			userCanonicalArn := "arn:aws:iam::123456:user/alice"

			user0 = iam.UserIdentity{
				UserARN: userCanonicalArn,
				KubernetesIdentity: iam.KubernetesIdentity{
					KubernetesUsername: alice,
					KubernetesGroups:   []string{"system:masters", "cryptographers"},
				},
			}

			bs, err := yaml.Marshal([]iam.Identity{role0})
			Expect(err).ShouldNot(HaveOccurred())
			expR0 = string(bs)

			bs, err = yaml.Marshal([]iam.Identity{role1})
			Expect(err).ShouldNot(HaveOccurred())
			expR1 = string(bs)

			bs, err = yaml.Marshal([]iam.Identity{user0})
			Expect(err).ShouldNot(HaveOccurred())
			expU0 = string(bs)
		})

		It("should fail to get unknown role mapping", func() {
			Expect(params.EksctlGetCmd.WithArgs(
				"iamidentitymapping",
				"--cluster", params.ClusterName,
				"--arn", "arn:aws:iam::123456:role/idontexist",
				"-o", "yaml",
			)).NotTo(RunSuccessfully())
		})

		It("should fail to get unknown user mapping", func() {
			Expect(params.EksctlGetCmd.WithArgs(
				"iamidentitymapping",
				"--cluster", params.ClusterName,
				"--arn", "arn:aws:iam::123456:user/bob",
				"-o", "yaml",
			)).NotTo(RunSuccessfully())
		})

		It("should create role mappings", func() {
			Expect(params.EksctlCreateCmd.WithArgs(
				"iamidentitymapping",
				"--cluster", params.ClusterName,
				"--arn", role0.ARN(),
				"--username", role0.Username(),
				"--group", role0.Groups()[0],
				"--group", role0.Groups()[1],
			)).To(RunSuccessfully())
			Expect(params.EksctlGetCmd.WithArgs(
				"iamidentitymapping",
				"--cluster", params.ClusterName,
				"--arn", role0.ARN(),
				"-o", "yaml",
			)).To(RunSuccessfullyWithOutputString(MatchYAML(expR0)))
		})

		It("should create user mappings", func() {
			Expect(params.EksctlCreateCmd.WithArgs(
				"iamidentitymapping",
				"--cluster", params.ClusterName,
				"--arn", user0.ARN(),
				"--username", user0.Username(),
				"--group", user0.Groups()[0],
				"--group", user0.Groups()[1],
			)).To(RunSuccessfully())
			Expect(params.EksctlGetCmd.WithArgs(
				"iamidentitymapping",
				"--cluster", params.ClusterName,
				"--arn", user0.ARN(),
				"-o", "yaml",
			)).To(RunSuccessfullyWithOutputString(MatchYAML(expU0)))
		})

		It("should create a duplicate role mapping", func() {
			Expect(params.EksctlCreateCmd.WithArgs(
				"iamidentitymapping",
				"--cluster", params.ClusterName,
				"--arn", role0.ARN(),
				"--username", role0.Username(),
				"--group", role0.Groups()[0],
				"--group", role0.Groups()[1],
			)).To(RunSuccessfully())
			Expect(params.EksctlGetCmd.WithArgs(
				"iamidentitymapping",
				"--cluster", params.ClusterName,
				"--arn", role0.ARN(),
				"-o", "yaml",
			)).To(RunSuccessfullyWithOutputString(MatchYAML(expR0 + expR0)))
		})

		It("should create a duplicate user mapping", func() {
			Expect(params.EksctlCreateCmd.WithArgs(
				"iamidentitymapping",
				"--cluster", params.ClusterName,
				"--arn", user0.ARN(),
				"--username", user0.Username(),
				"--group", user0.Groups()[0],
				"--group", user0.Groups()[1],
			)).To(RunSuccessfully())
			Expect(params.EksctlGetCmd.WithArgs(
				"iamidentitymapping",
				"--cluster", params.ClusterName,
				"--arn", user0.ARN(),
				"-o", "yaml",
			)).To(RunSuccessfullyWithOutputString(MatchYAML(expU0 + expU0)))
		})

		It("should create a duplicate role mapping with different identity", func() {
			Expect(params.EksctlCreateCmd.WithArgs(
				"iamidentitymapping",
				"--cluster", params.ClusterName,
				"--arn", role1.ARN(),
				"--group", role1.Groups()[0],
			)).To(RunSuccessfully())
			Expect(params.EksctlGetCmd.WithArgs(
				"iamidentitymapping",
				"--cluster", params.ClusterName,
				"--arn", role1.ARN(),
				"-o", "yaml",
			)).To(RunSuccessfullyWithOutputString(MatchYAML(expR0 + expR0 + expR1)))
		})

		It("should delete a single role mapping (fifo)", func() {
			Expect(params.EksctlDeleteCmd.WithArgs(
				"iamidentitymapping",
				"--cluster", params.ClusterName,
				"--arn", role1.ARN(),
			)).To(RunSuccessfully())
			Expect(params.EksctlGetCmd.WithArgs(
				"iamidentitymapping",
				"--cluster", params.ClusterName,
				"--arn", role1.ARN(),
				"-o", "yaml",
			)).To(RunSuccessfullyWithOutputString(MatchYAML(expR0 + expR1)))
		})

		It("should fail to delete unknown mapping", func() {
			Expect(params.EksctlDeleteCmd.WithArgs(
				"iamidentitymapping",
				"--cluster", params.ClusterName,
				"--arn", "arn:aws:iam::123456:role/idontexist",
			)).NotTo(RunSuccessfully())
		})

		It("should delete duplicate role mappings with --all", func() {
			Expect(params.EksctlDeleteCmd.WithArgs(
				"iamidentitymapping",
				"--cluster", params.ClusterName,
				"--arn", role1.ARN(),
				"--all",
			)).To(RunSuccessfully())
			Expect(params.EksctlGetCmd.WithArgs(
				"iamidentitymapping",
				"--cluster", params.ClusterName,
				"--arn", role1.ARN(),
				"-o", "yaml",
			)).NotTo(RunSuccessfully())
		})

		It("should delete duplicate user mappings with --all", func() {
			Expect(params.EksctlDeleteCmd.WithArgs(
				"iamidentitymapping",
				"--cluster", params.ClusterName,
				"--arn", user0.ARN(),
				"--all",
			)).To(RunSuccessfully())
			Expect(params.EksctlGetCmd.WithArgs(
				"iamidentitymapping",
				"--cluster", params.ClusterName,
				"--arn", user0.ARN(),
				"-o", "yaml",
			)).NotTo(RunSuccessfully())
		})
	})

	Context("creating nodegroups", func() {
		It("should be able to create two nodegroups with taints and maxPods", func() {
			By("creating them")
			Expect(params.EksctlCreateCmd.
				WithArgs(
					"nodegroup",
					"--config-file", "-",
					"--verbose", "4",
				).
				WithoutArg("--region", params.Region).
				WithStdin(clusterutils.ReaderFromFile(params.ClusterName, params.Region, "testdata/taints-max-pods.yaml"))).To(RunSuccessfully())

			By("asserting that both formats for taints are supported")
			clientset := makeClientset()
			nodeListN1 := tests.ListNodes(clientset, taintsNg1)
			nodeListN2 := tests.ListNodes(clientset, taintsNg2)

			tests.AssertNodeTaints(nodeListN1, []corev1.Taint{
				{
					Key:    "key1",
					Value:  "val1",
					Effect: "NoSchedule",
				},
				{
					Key:    "key2",
					Effect: "NoExecute",
				},
			})
			tests.AssertNodeTaints(nodeListN2, []corev1.Taint{
				{
					Key:    "key1",
					Value:  "value1",
					Effect: "NoSchedule",
				},
				{
					Key:    "key2",
					Effect: "NoExecute",
				},
			})

			By("asserting that maxPods is set correctly")
			expectedMaxPods := 123
			for _, node := range nodeListN1.Items {
				maxPods, _ := node.Status.Allocatable.Pods().AsInt64()
				Expect(maxPods).To(Equal(int64(expectedMaxPods)))
			}
		})

		It("should be able to create a new GPU nodegroup", func() {
			Expect(params.EksctlCreateCmd.WithArgs(
				"nodegroup",
				"--timeout=45m",
				"--cluster", params.ClusterName,
				"--nodes", "1",
				"--instance-types", "p2.xlarge,p3.2xlarge,p3.8xlarge,g3s.xlarge,g4ad.xlarge,g4ad.2xlarge",
				"--node-private-networking",
				"--node-zones", "us-west-2b,us-west-2c",
				GPUMng,
			)).To(RunSuccessfully())
		})

		Context("creating nodegroups within a new subnet", func() {
			var (
				vpcID      string
				subnetName string
			)
			BeforeEach(func() {
				ec2 := awsec2.NewFromConfig(NewConfig(params.Region))
				output, err := ec2.DescribeSubnets(context.Background(), &awsec2.DescribeSubnetsInput{
					SubnetIds: []string{extraSubnetID},
				})
				Expect(err).NotTo(HaveOccurred())
				vpcID = *output.Subnets[0].VpcId
				subnetName = "new-subnet"
			})

			It("should be able to create a nodegroup in a new subnet via config file", func() {
				clusterConfig := makeClusterConfig()
				clusterConfig.VPC = &api.ClusterVPC{
					Network: api.Network{
						ID: vpcID,
					},
					Subnets: &api.ClusterSubnets{
						Public: api.AZSubnetMapping{
							subnetName: api.AZSubnetSpec{
								ID: extraSubnetID,
							},
						},
					},
				}
				clusterConfig.NodeGroups = []*api.NodeGroup{
					{
						NodeGroupBase: &api.NodeGroupBase{
							Name: newSubnetConfigFileMng,
							ScalingConfig: &api.ScalingConfig{
								DesiredCapacity: aws.Int(1),
							},
							Subnets: []string{subnetName},
						},
					},
				}

				Expect(params.EksctlCreateCmd.WithArgs(
					"nodegroup",
					"--config-file", "-",
					"--verbose", "4",
					"--timeout", time.Hour.String(),
				).
					WithoutArg("--region", params.Region).
					WithStdin(clusterutils.Reader(clusterConfig))).To(RunSuccessfully())
			})

			It("should be able to create a nodegroup in a new subnet via CLI", func() {
				Expect(params.EksctlCreateCmd.WithArgs(
					"nodegroup",
					"--timeout", time.Hour.String(),
					"--cluster", params.ClusterName,
					"--nodes", "1",
					"--node-type", "p2.xlarge",
					"--subnet-ids", extraSubnetID,
					newSubnetCLIMng,
				)).To(RunSuccessfully())
			})
		})
	})

	Context("scaling nodegroup(s)", func() {
		scaleNgCmd := func(desiredCapacity string) runner.Cmd {
			return params.EksctlScaleNodeGroupCmd.WithArgs(
				"--cluster", params.ClusterName,
				"--nodes-min", desiredCapacity,
				"--nodes", desiredCapacity,
				"--nodes-max", desiredCapacity,
				"--name", scaleSingleNg,
			)
		}
		getNgCmd := func(ngName string) runner.Cmd {
			return params.EksctlGetCmd.WithArgs(
				"nodegroup",
				"--cluster", params.ClusterName,
				"--name", ngName,
				"-o", "yaml",
			)
		}

		It("should be able to scale a single nodegroup", func() {
			By("upscaling a nodegroup without --wait flag")
			Expect(scaleNgCmd("3")).To(RunSuccessfully())
			Eventually(getNgCmd(scaleSingleNg), "5m", "30s").Should(RunSuccessfullyWithOutputStringLines(
				ContainElement(ContainSubstring("Type: unmanaged")),
				ContainElement(ContainSubstring("MaxSize: 3")),
				ContainElement(ContainSubstring("MinSize: 3")),
				ContainElement(ContainSubstring("DesiredCapacity: 3")),
				ContainElement(ContainSubstring("Status: CREATE_COMPLETE")),
			))

			By("upscaling a nodegroup with --wait flag")
			Expect(scaleNgCmd("4")).To(RunSuccessfully())
			Eventually(getNgCmd(scaleSingleNg), "5m", "30s").Should(RunSuccessfullyWithOutputStringLines(
				ContainElement(ContainSubstring("Type: unmanaged")),
				ContainElement(ContainSubstring("MaxSize: 4")),
				ContainElement(ContainSubstring("MinSize: 4")),
				ContainElement(ContainSubstring("DesiredCapacity: 4")),
				ContainElement(ContainSubstring("Status: CREATE_COMPLETE")),
			))

			By("downscaling a nodegroup")
			Expect(scaleNgCmd("1")).To(RunSuccessfully())
			Eventually(getNgCmd(scaleSingleNg), "5m", "30s").Should(runner.RunSuccessfullyWithOutputStringLines(
				ContainElement(ContainSubstring("Type: unmanaged")),
				ContainElement(ContainSubstring("MaxSize: 1")),
				ContainElement(ContainSubstring("MinSize: 1")),
				ContainElement(ContainSubstring("DesiredCapacity: 1")),
				ContainElement(ContainSubstring("Status: CREATE_COMPLETE")),
			))
		})

		It("should be able to scale multiple nodegroups", func() {
			By("passing a config file")
			Expect(params.EksctlScaleNodeGroupCmd.WithArgs(
				"--config-file", "-",
			).
				WithoutArg("--region", params.Region).
				WithStdin(clusterutils.ReaderFromFile(params.ClusterName, params.Region, "testdata/scale-nodegroups.yaml")),
			).To(RunSuccessfully())

			Eventually(getNgCmd(scaleMultipleNg), "5m", "30s").Should(RunSuccessfullyWithOutputStringLines(
				ContainElement(ContainSubstring("Type: unmanaged")),
				ContainElement(ContainSubstring("MaxSize: 5")),
				ContainElement(ContainSubstring("MinSize: 5")),
				ContainElement(ContainSubstring("DesiredCapacity: 5")),
				ContainElement(ContainSubstring("Status: CREATE_COMPLETE")),
			))

			Eventually(getNgCmd(scaleMultipleMng), "5m", "30s").Should(runner.RunSuccessfullyWithOutputStringLines(
				ContainElement(ContainSubstring("Type: managed")),
				ContainElement(ContainSubstring("MaxSize: 5")),
				ContainElement(ContainSubstring("MinSize: 5")),
				ContainElement(ContainSubstring("DesiredCapacity: 5")),
				ContainElement(ContainSubstring("Status: ACTIVE")),
			))
		})
	})

<<<<<<< HEAD
	Context("access entries", func() {
=======
	Context("access entries", Serial, func() {
>>>>>>> e907fd07
		hasAuthIdentity := func(nodeRoleARN string) bool {
			auth, err := authconfigmap.NewFromClientSet(makeClientset())
			Expect(err).NotTo(HaveOccurred())
			identities, err := auth.GetIdentities()
			Expect(err).NotTo(HaveOccurred())
			for _, id := range identities {
				if roleID, ok := id.(iam.RoleIdentity); ok && roleID.RoleARN == nodeRoleARN {
					return true
				}
			}
			return false
		}

		type authMode int
		const (
<<<<<<< HEAD
			authModeCustom authMode = iota
			authModeAccessEntry
=======
			authModeAccessEntry authMode = iota + 1
>>>>>>> e907fd07
			authModeAWSAuthConfigMap
		)

		type ngAuthTest struct {
			ngName       string
			createNgArgs []string

			expectedAuthMode       authMode
			expectedCreateNgOutput string
		}

<<<<<<< HEAD
=======
		It("should set the authentication mode to API_AND_CONFIG_MAP", func() {
			cmd := params.EksctlUtilsCmd.
				WithArgs(
					"--cluster", params.ClusterName,
					"--authentication-mode", string(ekstypes.AuthenticationModeApiAndConfigMap),
				)
			Expect(cmd).To(RunSuccessfully())
		})

>>>>>>> e907fd07
		DescribeTable("authorising self-managed nodegroups", Serial, func(nt ngAuthTest) {
			cmd := params.EksctlCreateNodegroupCmd.
				WithArgs(
					"--cluster", params.ClusterName,
					"--name", nt.ngName,
					"--nodes", "1",
					"--managed=false",
				).WithArgs(nt.createNgArgs...)
			session := cmd.Run()
			Expect(session.ExitCode()).To(BeZero())
			if nt.expectedCreateNgOutput != "" {
				Expect(session.Out.Contents()).To(ContainSubstring(nt.expectedCreateNgOutput))
			}

			DeferCleanup(func() {
				cmd := params.EksctlDeleteCmd.WithArgs(
					"nodegroup",
					"--cluster", params.ClusterName,
					"--name", nt.ngName,
				)
				Expect(cmd).To(RunSuccessfully())
			})

			cmd = params.EksctlGetCmd.WithArgs(
				"nodegroup",
				"--cluster", params.ClusterName,
				"--name", nt.ngName,
				"-o", "json",
			)
			session = cmd.Run()
			Expect(session.ExitCode()).To(BeZero())
			var ngSummaries []nodegroup.Summary
			Expect(json.Unmarshal(session.Out.Contents(), &ngSummaries)).To(Succeed())
			Expect(ngSummaries).To(HaveLen(1))
			ngSummary := ngSummaries[0]
			Expect(ngSummary.NodeInstanceRoleARN).NotTo(BeEmpty())

			By("checking access entries")
			cmd = params.EksctlGetCmd.
				WithArgs(
					"accessentry",
					"--cluster", params.ClusterName,
				)
			session = cmd.Run()
			Expect(session.ExitCode()).To(BeZero())
			if nt.expectedAuthMode == authModeAccessEntry {
				Expect(session.Out.Contents()).To(ContainSubstring(ngSummary.NodeInstanceRoleARN), "failed to find access entry for nodegroup")
			} else {
				Expect(session.Out.Contents()).NotTo(ContainSubstring(ngSummary.NodeInstanceRoleARN), "found access entry for nodegroup")
			}

			By("checking aws-auth ConfigMap")
			Expect(hasAuthIdentity(ngSummary.NodeInstanceRoleARN)).To(Equal(nt.expectedAuthMode == authModeAWSAuthConfigMap))
		},
			Entry("with access entry", ngAuthTest{
				ngName:           "ng-access-entry",
				expectedAuthMode: authModeAccessEntry,
			}),

			Entry("with --update-auth-configmap", ngAuthTest{
				ngName:       "ng-update-auth",
				createNgArgs: []string{"--update-auth-configmap"},

				expectedCreateNgOutput: "--update-auth-configmap is deprecated and will be removed soon; the recommended way " +
					"to authorize nodes is by creating EKS access entries",
				expectedAuthMode: authModeAWSAuthConfigMap,
			}),

			Entry("with --update-auth-configmap=false", ngAuthTest{
				ngName:       "ng-update-auth-false",
				createNgArgs: []string{"--update-auth-configmap=false"},

				expectedCreateNgOutput: "--update-auth-configmap is deprecated and will be removed soon; eksctl now uses " +
					"EKS Access Entries to authorize nodes if it is enabled on the cluster",
			}),
		)
	})

	Context("draining nodegroup(s)", func() {
		It("should be able to drain a nodegroup", func() {
			Expect(params.EksctlDrainNodeGroupCmd.WithArgs(
				"--cluster", params.ClusterName,
				"--name", drainMng,
			)).To(RunSuccessfully())
		})
	})

	Context("deleting nodegroup(s)", func() {
		It("should be able to delete an unmanaged nodegroup", func() {
			Expect(params.EksctlDeleteCmd.WithArgs(
				"nodegroup",
				"--cluster", params.ClusterName,
				"--name", deleteNg,
				"--wait",
			)).To(RunSuccessfully())
		})
	})

	Context("fetching nodegroup(s)", Serial, func() {
		It("should be able to get all expected nodegroups", func() {
			Expect(params.EksctlGetCmd.WithArgs(
				"nodegroup",
				"-o", "json",
				"--cluster", params.ClusterName,
			)).To(RunSuccessfullyWithOutputString(BeNodeGroupsWithNamesWhich(
				ContainElement(taintsNg1),
				ContainElement(taintsNg2),
				ContainElement(scaleSingleNg),
				ContainElement(scaleMultipleNg),
				ContainElement(scaleMultipleMng),
				ContainElement(GPUMng),
				ContainElement(drainMng),
				ContainElement(newSubnetCLIMng),
				ContainElement(newSubnetConfigFileMng),
			)))
		})
	})
})

var _ = SynchronizedAfterSuite(func() {}, func() {
	Expect(params.EksctlDeleteCmd.WithArgs(
		"cluster", params.ClusterName,
		"--wait",
	)).To(RunSuccessfully())

	gexec.KillAndWait()
	if params.KubeconfigTemp {
		os.Remove(params.KubeconfigPath)
	}
	os.RemoveAll(params.TestDirectory)
})

func createAdditionalSubnet(cfg *api.ClusterConfig) string {
	ctl, err := eks.New(context.TODO(), &api.ProviderConfig{Region: params.Region}, cfg)
	Expect(err).NotTo(HaveOccurred())
	cl, err := ctl.GetCluster(context.Background(), params.ClusterName)
	Expect(err).NotTo(HaveOccurred())

	ec2 := awsec2.NewFromConfig(NewConfig(params.Region))
	existingSubnets, err := ec2.DescribeSubnets(context.Background(), &awsec2.DescribeSubnetsInput{
		SubnetIds: cl.ResourcesVpcConfig.SubnetIds,
	})
	Expect(err).NotTo(HaveOccurred())
	Expect(len(existingSubnets.Subnets) > 0).To(BeTrue())
	existingSubnet := existingSubnets.Subnets[0]

	cidr := *existingSubnet.CidrBlock
	var (
		i1, i2, i3, i4, ic int
	)
	fmt.Sscanf(cidr, "%d.%d.%d.%d/%d", &i1, &i2, &i3, &i4, &ic)
	cidr = fmt.Sprintf("%d.%d.%s.%d/%d", i1, i2, "255", i4, ic)

	var tags []ec2types.Tag

	// filter aws: tags
	for _, t := range existingSubnet.Tags {
		if !strings.HasPrefix(*t.Key, "aws:") {
			tags = append(tags, t)
		}
	}

	// create a new subnet in that given vpc and zone.
	output, err := ec2.CreateSubnet(context.Background(), &awsec2.CreateSubnetInput{
		AvailabilityZone: aws.String("us-west-2a"),
		CidrBlock:        aws.String(cidr),
		TagSpecifications: []types.TagSpecification{
			{
				ResourceType: types.ResourceTypeSubnet,
				Tags:         tags,
			},
		},
		VpcId: existingSubnet.VpcId,
	})
	Expect(err).NotTo(HaveOccurred())

	moutput, err := ec2.ModifySubnetAttribute(context.Background(), &awsec2.ModifySubnetAttributeInput{
		MapPublicIpOnLaunch: &types.AttributeBooleanValue{
			Value: aws.Bool(true),
		},
		SubnetId: output.Subnet.SubnetId,
	})
	Expect(err).NotTo(HaveOccurred(), moutput.ResultMetadata)

	subnet := output.Subnet
	routeTables, err := ec2.DescribeRouteTables(context.Background(), &awsec2.DescribeRouteTablesInput{
		Filters: []types.Filter{
			{
				Name:   aws.String("association.subnet-id"),
				Values: []string{*existingSubnet.SubnetId},
			},
		},
	})
	Expect(err).NotTo(HaveOccurred())
	Expect(len(routeTables.RouteTables) > 0).To(BeTrue(), fmt.Sprintf("route table ended up being empty: %+v", routeTables))

	routput, err := ec2.AssociateRouteTable(context.Background(), &awsec2.AssociateRouteTableInput{
		RouteTableId: routeTables.RouteTables[0].RouteTableId,
		SubnetId:     subnet.SubnetId,
	})
	Expect(err).NotTo(HaveOccurred(), routput)

	return *subnet.SubnetId
}<|MERGE_RESOLUTION|>--- conflicted
+++ resolved
@@ -1047,11 +1047,7 @@
 		})
 	})
 
-<<<<<<< HEAD
-	Context("access entries", func() {
-=======
 	Context("access entries", Serial, func() {
->>>>>>> e907fd07
 		hasAuthIdentity := func(nodeRoleARN string) bool {
 			auth, err := authconfigmap.NewFromClientSet(makeClientset())
 			Expect(err).NotTo(HaveOccurred())
@@ -1067,12 +1063,7 @@
 
 		type authMode int
 		const (
-<<<<<<< HEAD
-			authModeCustom authMode = iota
-			authModeAccessEntry
-=======
 			authModeAccessEntry authMode = iota + 1
->>>>>>> e907fd07
 			authModeAWSAuthConfigMap
 		)
 
@@ -1084,8 +1075,6 @@
 			expectedCreateNgOutput string
 		}
 
-<<<<<<< HEAD
-=======
 		It("should set the authentication mode to API_AND_CONFIG_MAP", func() {
 			cmd := params.EksctlUtilsCmd.
 				WithArgs(
@@ -1095,7 +1084,6 @@
 			Expect(cmd).To(RunSuccessfully())
 		})
 
->>>>>>> e907fd07
 		DescribeTable("authorising self-managed nodegroups", Serial, func(nt ngAuthTest) {
 			cmd := params.EksctlCreateNodegroupCmd.
 				WithArgs(
