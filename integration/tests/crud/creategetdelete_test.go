--- conflicted
+++ resolved
@@ -1091,18 +1091,6 @@
 			expectedCreateNgOutput string
 		}
 
-<<<<<<< HEAD
-		It("should set the authentication mode to API_AND_CONFIG_MAP", func() {
-			cmd := params.EksctlUtilsCmd.
-				WithArgs(
-					"--cluster", params.ClusterName,
-					"--authentication-mode", string(ekstypes.AuthenticationModeApiAndConfigMap),
-				)
-			Expect(cmd).To(RunSuccessfully())
-		})
-
-=======
->>>>>>> c7761eec
 		DescribeTable("authorising self-managed nodegroups", Serial, func(nt ngAuthTest) {
 			cmd := params.EksctlCreateNodegroupCmd.
 				WithArgs(
