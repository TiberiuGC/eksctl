--- conflicted
+++ resolved
@@ -490,13 +490,8 @@
 // - service account
 // - identity mapping
 // then proceeds with installing Karpenter using Helm.
-<<<<<<< HEAD
 func installKarpenter(ctx context.Context, ctl *eks.ClusterProvider, cfg *api.ClusterConfig, stackManager manager.StackManager, clientSet kubeclient.Interface, restClientGetter *kubernetes.SimpleRESTClientGetter) error {
-	installer, err := karpenteractions.NewInstaller(ctx, cfg, ctl, stackManager, clientSet, restClientGetter)
-=======
-func installKarpenter(ctx context.Context, ctl *eks.ClusterProvider, cfg *api.ClusterConfig, stackManager manager.StackManager, clientSet *kubeclient.Clientset, restClientGetter *kubernetes.SimpleRESTClientGetter) error {
 	installer, err := createKarpenterInstaller(ctx, cfg, ctl, stackManager, clientSet, restClientGetter)
->>>>>>> bbaccf98
 	if err != nil {
 		return fmt.Errorf("failed to create installer: %w", err)
 	}
