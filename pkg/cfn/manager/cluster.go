--- conflicted
+++ resolved
@@ -43,16 +43,10 @@
 	return c.createClusterStack(ctx, name, stack, errs)
 }
 
-<<<<<<< HEAD
-// DescribeClusterStack calls DescribeStackList and filters out cluster stack
-func (c *StackCollection) DescribeClusterStack(ctx context.Context) (*Stack, error) {
-	stacks, err := c.DescribeStackList(ctx)
-=======
-// DescribeClusterStackIfExists calls DescribeStacks and filters out cluster stack.
+// DescribeClusterStackIfExists calls DescribeStackList and filters out cluster stack.
 // If the stack does not exist, it returns nil.
 func (c *StackCollection) DescribeClusterStackIfExists(ctx context.Context) (*Stack, error) {
-	stacks, err := c.DescribeStacks(ctx)
->>>>>>> 6afd5dc9
+	stacks, err := c.DescribeStackList(ctx)
 	if err != nil {
 		return nil, err
 	}
