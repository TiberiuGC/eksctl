--- conflicted
+++ resolved
@@ -299,11 +299,7 @@
 
 	authenticationMode := c.spec.AccessConfig.AuthenticationMode
 	if authenticationMode == "" {
-<<<<<<< HEAD
-		authenticationMode = ekstypes.AuthenticationModeConfigMap
-=======
 		authenticationMode = ekstypes.AuthenticationModeApiAndConfigMap
->>>>>>> c7761eec
 	}
 
 	cluster := gfneks.Cluster{
