package nodegroup_test

import (
	"context"
	"fmt"
	"os"

	"github.com/aws/aws-sdk-go-v2/aws"
	"github.com/aws/aws-sdk-go-v2/service/cloudformation"
	cftypes "github.com/aws/aws-sdk-go-v2/service/cloudformation/types"
	"github.com/aws/aws-sdk-go-v2/service/ec2"
	ec2types "github.com/aws/aws-sdk-go-v2/service/ec2/types"
	awseks "github.com/aws/aws-sdk-go-v2/service/eks"
	ekstypes "github.com/aws/aws-sdk-go-v2/service/eks/types"
	. "github.com/onsi/ginkgo/v2"
	. "github.com/onsi/gomega"
	"github.com/pkg/errors"
	"github.com/stretchr/testify/mock"
	"k8s.io/apimachinery/pkg/runtime"
	"k8s.io/client-go/kubernetes/fake"
	core "k8s.io/client-go/testing"

	"github.com/weaveworks/eksctl/pkg/actions/nodegroup"
	ngfakes "github.com/weaveworks/eksctl/pkg/actions/nodegroup/fakes"
	api "github.com/weaveworks/eksctl/pkg/apis/eksctl.io/v1alpha5"
	"github.com/weaveworks/eksctl/pkg/authconfigmap"
	"github.com/weaveworks/eksctl/pkg/cfn/manager"
	utilfakes "github.com/weaveworks/eksctl/pkg/ctl/cmdutils/filter/fakes"
	"github.com/weaveworks/eksctl/pkg/eks"
	eksfakes "github.com/weaveworks/eksctl/pkg/eks/fakes"
	"github.com/weaveworks/eksctl/pkg/iam"
	"github.com/weaveworks/eksctl/pkg/kubernetes"
	"github.com/weaveworks/eksctl/pkg/testutils"
	"github.com/weaveworks/eksctl/pkg/testutils/mockprovider"
	"github.com/weaveworks/eksctl/pkg/utils/tasks"
	"github.com/weaveworks/eksctl/pkg/vpc"
)

type ngEntry struct {
	version             string
	opts                nodegroup.CreateOpts
	mockCalls           func(mockCalls)
	refreshCluster      bool
	updateClusterConfig func(*api.ClusterConfig)

	expectedCalls      func(expectedCalls)
	expectedErr        error
	expectedRefreshErr string
}

type mockCalls struct {
	kubeProvider    *eksfakes.FakeKubeProvider
	nodeGroupFilter *utilfakes.FakeNodegroupFilter
	mockProvider    *mockprovider.MockProvider
	clientset       *fake.Clientset
}

type expectedCalls struct {
	kubeProvider         *eksfakes.FakeKubeProvider
	nodeGroupFilter      *utilfakes.FakeNodegroupFilter
	nodeGroupTaskCreator *ngfakes.FakeNodeGroupTaskCreator
	clientset            *fake.Clientset
}

//counterfeiter:generate -o fakes/fake_nodegroup_task_creator.go . nodeGroupTaskCreator
type nodeGroupTaskCreator interface {
	NewUnmanagedNodeGroupTask(context.Context, []*api.NodeGroup, bool, bool, bool, vpc.Importer) *tasks.TaskTree
}

type stackManagerDelegate struct {
	manager.StackManager
	ngTaskCreator nodeGroupTaskCreator
}

func (s *stackManagerDelegate) NewUnmanagedNodeGroupTask(ctx context.Context, nodeGroups []*api.NodeGroup, forceAddCNIPolicy, skipEgressRules, disableAccessEntryCreation bool, vpcImporter vpc.Importer) *tasks.TaskTree {
	return s.ngTaskCreator.NewUnmanagedNodeGroupTask(ctx, nodeGroups, forceAddCNIPolicy, skipEgressRules, disableAccessEntryCreation, vpcImporter)
}

func (s *stackManagerDelegate) NewManagedNodeGroupTask(context.Context, []*api.ManagedNodeGroup, bool, vpc.Importer) *tasks.TaskTree {
	return nil
}

func (s *stackManagerDelegate) FixClusterCompatibility(_ context.Context) error {
	return nil
}

func (s *stackManagerDelegate) ClusterHasDedicatedVPC(_ context.Context) (bool, error) {
	return false, nil
}

var _ = DescribeTable("Create", func(t ngEntry) {
	cfg := newClusterConfig()
	cfg.Metadata.Version = t.version
	if t.updateClusterConfig != nil {
		t.updateClusterConfig(cfg)
	}

	p := mockprovider.NewMockProvider()
	ctl := &eks.ClusterProvider{
		AWSProvider: p,
		Status: &eks.ProviderStatus{
			ClusterInfo: &eks.ClusterInfo{
				Cluster: testutils.NewFakeCluster("my-cluster", ""),
			},
		},
	}

	clientset := fake.NewSimpleClientset()
	m := nodegroup.New(cfg, ctl, clientset, nil)

	k := &eksfakes.FakeKubeProvider{}
	m.MockKubeProvider(k)

	var ngTaskCreator ngfakes.FakeNodeGroupTaskCreator
	ngTaskCreator.NewUnmanagedNodeGroupTaskStub = func(_ context.Context, _ []*api.NodeGroup, _, _, _ bool, _ vpc.Importer) *tasks.TaskTree {
		return &tasks.TaskTree{
			Tasks: []tasks.Task{noopTask},
		}
	}
	stackManager := &stackManagerDelegate{
		ngTaskCreator: &ngTaskCreator,
		StackManager:  m.GetStackManager(),
	}
	m.SetStackManager(stackManager)

	var ngFilter utilfakes.FakeNodegroupFilter
	ngFilter.MatchReturns(true)

	if t.mockCalls != nil {
		t.mockCalls(mockCalls{
			kubeProvider:    k,
			nodeGroupFilter: &ngFilter,
			mockProvider:    p,
			clientset:       clientset,
		})
	}
	if t.refreshCluster {
		err := ctl.RefreshClusterStatus(context.Background(), cfg)
		if t.expectedRefreshErr != "" {
			Expect(err).To(MatchError(ContainSubstring(t.expectedRefreshErr)))
			return
		}
		Expect(err).NotTo(HaveOccurred())
	}

	err := m.Create(context.Background(), t.opts, &ngFilter)

	if t.expectedErr != nil {
		Expect(err).To(MatchError(ContainSubstring(t.expectedErr.Error())))
	} else {
		Expect(err).NotTo(HaveOccurred())
	}
	if t.expectedCalls != nil {
		t.expectedCalls(expectedCalls{
			kubeProvider:         k,
			nodeGroupFilter:      &ngFilter,
			nodeGroupTaskCreator: &ngTaskCreator,
			clientset:            clientset,
		})
	}
},
	Entry("when cluster is unowned, fails to load VPC from config if config is not supplied", ngEntry{
		mockCalls: func(m mockCalls) {
			m.kubeProvider.NewRawClientReturns(&kubernetes.RawClient{}, nil)
			m.kubeProvider.ServerVersionReturns("1.17", nil)
			m.mockProvider.MockCloudFormation().On("ListStacks", mock.Anything, mock.Anything).Return(&cloudformation.ListStacksOutput{
				StackSummaries: []cftypes.StackSummary{
					{
						StackName:   aws.String("eksctl-my-cluster-cluster"),
						StackStatus: "CREATE_COMPLETE",
					},
				},
			}, nil)
			m.mockProvider.MockCloudFormation().On("DescribeStacks", mock.Anything, mock.Anything).Return(&cloudformation.DescribeStacksOutput{
				Stacks: []cftypes.Stack{
					{
						StackName:   aws.String("eksctl-my-cluster-cluster"),
						StackStatus: "CREATE_COMPLETE",
					},
				},
			}, nil)
		},
		expectedErr: errors.Wrapf(errors.New("VPC configuration required for creating nodegroups on clusters not owned by eksctl: vpc.subnets, vpc.id, vpc.securityGroup"), "loading VPC spec for cluster %q", "my-cluster"),
	}),

	Entry("when cluster is unowned and vpc.securityGroup contains external egress rules, it fails validation", ngEntry{
		updateClusterConfig: makeUnownedClusterConfig,
		mockCalls: func(m mockCalls) {
			mockProviderForUnownedCluster(m.mockProvider, m.kubeProvider, ec2types.SecurityGroupRule{
				Description:         aws.String("Allow control plane to communicate with a custom nodegroup on a custom port"),
				FromPort:            aws.Int32(8443),
				ToPort:              aws.Int32(8443),
				GroupId:             aws.String("sg-custom"),
				IpProtocol:          aws.String("https"),
				IsEgress:            aws.Bool(true),
				SecurityGroupRuleId: aws.String("sgr-5"),
			})

		},
		expectedErr: errors.New("vpc.securityGroup (sg-custom) has egress rules that were not attached by eksctl; vpc.securityGroup should not contain any non-default external egress rules on a cluster not created by eksctl (rule ID: sgr-5)"),
	}),

	Entry("when cluster is unowned and vpc.securityGroup contains a default egress rule, it passes validation but fails if DescribeImages fails", ngEntry{
		updateClusterConfig: makeUnownedClusterConfig,
		mockCalls: func(m mockCalls) {
			mockProviderForUnownedCluster(m.mockProvider, m.kubeProvider, ec2types.SecurityGroupRule{
				Description:         aws.String(""),
				CidrIpv4:            aws.String("0.0.0.0/0"),
				FromPort:            aws.Int32(-1),
				ToPort:              aws.Int32(-1),
				GroupId:             aws.String("sg-custom"),
				IpProtocol:          aws.String("-1"),
				IsEgress:            aws.Bool(true),
				SecurityGroupRuleId: aws.String("sgr-5"),
			})
			m.mockProvider.MockEC2().On("DescribeImages", mock.Anything, mock.Anything).Return(nil, errors.New("DescribeImages error"))

		},
		expectedErr: errors.New("DescribeImages error"),
	}),

	Entry("when cluster is unowned and vpc.securityGroup contains no external egress rules, it passes validation but fails if DescribeImages fails", ngEntry{
		updateClusterConfig: makeUnownedClusterConfig,
		mockCalls: func(m mockCalls) {
			mockProviderForUnownedCluster(m.mockProvider, m.kubeProvider)
			m.mockProvider.MockEC2().On("DescribeImages", mock.Anything, mock.Anything).Return(nil, errors.New("DescribeImages error"))

		},
		expectedErr: errors.New("DescribeImages error"),
	}),

	Entry("fails when cluster is not compatible with ng config", ngEntry{
		mockCalls: func(m mockCalls) {
			// no shared security group will trigger a compatibility check failure later in the call chain.
			output := []cftypes.Output{
				{
					OutputKey:   aws.String("ClusterSecurityGroupId"),
					OutputValue: aws.String("csg-1234"),
				},
				{
					OutputKey:   aws.String("SecurityGroup"),
					OutputValue: aws.String("sg-1"),
				},
				{
					OutputKey:   aws.String("VPC"),
					OutputValue: aws.String("vpc-1"),
				},
			}
			defaultProviderMocks(m.mockProvider, output)
		},
		expectedCalls: func(e expectedCalls) {
			Expect(e.kubeProvider.NewRawClientCallCount()).To(Equal(1))
		},
		expectedErr: errors.Wrap(errors.New("shared node security group missing, to fix this run 'eksctl update cluster --name=my-cluster --region='"), "cluster compatibility check failed")}),

	Entry("fails when existing local ng stacks in config file is not listed", ngEntry{
		mockCalls: func(m mockCalls) {
			m.nodeGroupFilter.SetOnlyLocalReturns(errors.New("err"))
			defaultProviderMocks(m.mockProvider, defaultOutput)
		},
		expectedCalls: func(e expectedCalls) {
			Expect(e.kubeProvider.NewRawClientCallCount()).To(Equal(1))
			Expect(e.nodeGroupFilter.SetOnlyLocalCallCount()).To(Equal(1))
		},
		expectedErr: errors.New("err"),
	}),

	Entry("fails to evaluate whether aws-node uses IRSA", ngEntry{
		mockCalls: func(m mockCalls) {
			m.clientset.PrependReactor("get", "serviceaccounts", func(action core.Action) (bool, runtime.Object, error) {
				return true, nil, errors.New("failed to determine if aws-node uses IRSA")
			})
			defaultProviderMocks(m.mockProvider, defaultOutput)
		},
		expectedCalls: func(e expectedCalls) {
			Expect(e.kubeProvider.NewRawClientCallCount()).To(Equal(1))
			Expect(e.nodeGroupFilter.SetOnlyLocalCallCount()).To(Equal(1))
		},
		expectedErr: errors.New("failed to determine if aws-node uses IRSA"),
	}),

	Entry("fails to create managed nodegroups on Outposts", ngEntry{
		mockCalls: func(m mockCalls) {
			mockProviderWithOutpostConfig(m.mockProvider, defaultOutput, &ekstypes.OutpostConfigResponse{
				OutpostArns:              []string{"arn:aws:outposts:us-west-2:1234:outpost/op-1234"},
				ControlPlaneInstanceType: aws.String("m5a.large"),
			})
		},
		opts: nodegroup.CreateOpts{
			DryRunSettings: nodegroup.DryRunSettings{
				DryRun:    true,
				OutStream: os.Stdout,
			},
			UpdateAuthConfigMap:       api.Enabled(),
			InstallNeuronDevicePlugin: true,
			InstallNvidiaDevicePlugin: true,
			SkipOutdatedAddonsCheck:   true,
			ConfigFileProvided:        false,
		},
		refreshCluster: true,
		expectedCalls: func(e expectedCalls) {
			Expect(e.kubeProvider.NewRawClientCallCount()).To(Equal(0))
			Expect(e.kubeProvider.ServerVersionCallCount()).To(Equal(0))
			Expect(e.nodeGroupFilter.SetOnlyLocalCallCount()).To(Equal(0))
		},
		expectedErr: errors.New("Managed Nodegroups are not supported on Outposts; please rerun the command with --managed=false"),
	}),

	Entry("fails to create managed nodegroups on Outposts with a config file", ngEntry{
		mockCalls: func(m mockCalls) {
			mockProviderWithOutpostConfig(m.mockProvider, defaultOutput, &ekstypes.OutpostConfigResponse{
				OutpostArns:              []string{"arn:aws:outposts:us-west-2:1234:outpost/op-1234"},
				ControlPlaneInstanceType: aws.String("m5a.large"),
			})
		},
		opts: nodegroup.CreateOpts{
			DryRunSettings: nodegroup.DryRunSettings{
				DryRun:    true,
				OutStream: os.Stdout,
			},
			UpdateAuthConfigMap:       api.Enabled(),
			InstallNeuronDevicePlugin: true,
			InstallNvidiaDevicePlugin: true,
			SkipOutdatedAddonsCheck:   true,
			ConfigFileProvided:        true,
		},
		refreshCluster: true,
		expectedCalls: func(e expectedCalls) {
			Expect(e.kubeProvider.NewRawClientCallCount()).To(Equal(0))
			Expect(e.kubeProvider.ServerVersionCallCount()).To(Equal(0))
			Expect(e.nodeGroupFilter.SetOnlyLocalCallCount()).To(Equal(0))
		},
		expectedErr: errors.New("Managed Nodegroups are not supported on Outposts"),
	}),

	Entry("Outpost config does not match cluster's Outpost config", ngEntry{
		updateClusterConfig: func(c *api.ClusterConfig) {
			c.Outpost = &api.Outpost{
				ControlPlaneOutpostARN: "arn:aws:outposts:us-west-2:1234:outpost/op-1234",
			}
		},
		mockCalls: func(m mockCalls) {
			mockProviderWithOutpostConfig(m.mockProvider, defaultOutput, &ekstypes.OutpostConfigResponse{
				OutpostArns:              []string{"arn:aws:outposts:us-west-2:1234:outpost/op-5678"},
				ControlPlaneInstanceType: aws.String("m5a.large"),
			})
		},
		opts: nodegroup.CreateOpts{
			DryRunSettings: nodegroup.DryRunSettings{
				DryRun:    true,
				OutStream: os.Stdout,
			},
			UpdateAuthConfigMap:       api.Enabled(),
			InstallNeuronDevicePlugin: true,
			InstallNvidiaDevicePlugin: true,
			SkipOutdatedAddonsCheck:   true,
			ConfigFileProvided:        true,
		},
		refreshCluster: true,
		expectedCalls: func(e expectedCalls) {
			Expect(e.kubeProvider.NewRawClientCallCount()).To(Equal(0))
			Expect(e.kubeProvider.ServerVersionCallCount()).To(Equal(0))
			Expect(e.nodeGroupFilter.SetOnlyLocalCallCount()).To(Equal(0))
		},
		expectedRefreshErr: fmt.Sprintf("outpost.controlPlaneOutpostARN %q does not match the cluster's Outpost ARN %q", "arn:aws:outposts:us-west-2:1234:outpost/op-1234", "arn:aws:outposts:us-west-2:1234:outpost/op-5678"),
	}),

	Entry("Outpost config set but control plane is not on Outposts", ngEntry{
		updateClusterConfig: func(c *api.ClusterConfig) {
			c.Outpost = &api.Outpost{
				ControlPlaneOutpostARN: "arn:aws:outposts:us-west-2:1234:outpost/op-1234",
			}
		},
		mockCalls: func(m mockCalls) {
			defaultProviderMocks(m.mockProvider, defaultOutput)
		},
		opts: nodegroup.CreateOpts{
			DryRunSettings: nodegroup.DryRunSettings{
				DryRun:    true,
				OutStream: os.Stdout,
			},
			UpdateAuthConfigMap:       api.Enabled(),
			InstallNeuronDevicePlugin: true,
			InstallNvidiaDevicePlugin: true,
			SkipOutdatedAddonsCheck:   true,
			ConfigFileProvided:        true,
		},
		refreshCluster: true,
		expectedCalls: func(e expectedCalls) {
			Expect(e.kubeProvider.NewRawClientCallCount()).To(Equal(0))
			Expect(e.kubeProvider.ServerVersionCallCount()).To(Equal(0))
			Expect(e.nodeGroupFilter.SetOnlyLocalCallCount()).To(Equal(0))
		},
		expectedRefreshErr: "outpost.controlPlaneOutpostARN is set but control plane is not on Outposts",
	}),

	Entry("API server unreachable when creating a nodegroup on Outposts", ngEntry{
		mockCalls: func(m mockCalls) {
			m.kubeProvider.NewRawClientReturns(nil, &kubernetes.APIServerUnreachableError{
				Err: errors.New("timeout"),
			})
			mockProviderWithOutpostConfig(m.mockProvider, defaultOutput, &ekstypes.OutpostConfigResponse{
				OutpostArns:              []string{"arn:aws:outposts:us-west-2:1234:outpost/op-1234"},
				ControlPlaneInstanceType: aws.String("m5a.large"),
			})
		},
		opts: nodegroup.CreateOpts{
			DryRunSettings: nodegroup.DryRunSettings{
				DryRun:    true,
				OutStream: os.Stdout,
			},
			UpdateAuthConfigMap:       api.Enabled(),
			InstallNeuronDevicePlugin: true,
			InstallNvidiaDevicePlugin: true,
			SkipOutdatedAddonsCheck:   true,
			ConfigFileProvided:        true,
		},
		refreshCluster: true,
		updateClusterConfig: func(c *api.ClusterConfig) {
			c.ManagedNodeGroups = nil
			c.Outpost = &api.Outpost{
				ControlPlaneOutpostARN: "arn:aws:outposts:us-west-2:1234:outpost/op-1234",
			}
		},
		expectedCalls: func(e expectedCalls) {
			Expect(e.kubeProvider.NewRawClientCallCount()).To(Equal(1))
		},
		expectedErr: errors.New("eksctl requires connectivity to the API server to create nodegroups;" +
			" please ensure the Outpost VPC is associated with your local gateway and you are able to connect to" +
			" the API server before rerunning the command: timeout"),
	}),

	Entry("API server unreachable in a cluster with private-only endpoint access", ngEntry{
		mockCalls: func(m mockCalls) {
			m.kubeProvider.NewRawClientReturns(nil, &kubernetes.APIServerUnreachableError{
				Err: errors.New("timeout"),
			})
			mockProviderWithConfig(m.mockProvider, defaultOutput, &ekstypes.VpcConfigResponse{
				ClusterSecurityGroupId: aws.String("csg-1234"),
				EndpointPublicAccess:   false,
				EndpointPrivateAccess:  true,
				SecurityGroupIds:       []string{"sg-1"},
				SubnetIds:              []string{"sub-1", "sub-2"},
				VpcId:                  aws.String("vpc-1"),
			}, nil, nil)
		},
		opts: nodegroup.CreateOpts{
			DryRunSettings: nodegroup.DryRunSettings{
				DryRun:    true,
				OutStream: os.Stdout,
			},
			UpdateAuthConfigMap:       api.Enabled(),
			InstallNeuronDevicePlugin: true,
			InstallNvidiaDevicePlugin: true,
			SkipOutdatedAddonsCheck:   true,
			ConfigFileProvided:        true,
		},
		refreshCluster: true,
		updateClusterConfig: func(c *api.ClusterConfig) {
			c.ManagedNodeGroups = nil
		},
		expectedCalls: func(e expectedCalls) {
			Expect(e.kubeProvider.NewRawClientCallCount()).To(Equal(1))
		},
		expectedErr: errors.New("eksctl requires connectivity to the API server to create nodegroups;" +
			" please run eksctl from an environment that has access to the API server: timeout"),
	}),

	Entry("creates nodegroups on Outposts", ngEntry{
		mockCalls: func(m mockCalls) {
			mockProviderWithOutpostConfig(m.mockProvider, defaultOutput, &ekstypes.OutpostConfigResponse{
				OutpostArns:              []string{"arn:aws:outposts:us-west-2:1234:outpost/op-1234"},
				ControlPlaneInstanceType: aws.String("m5a.large"),
			})
		},
		opts: nodegroup.CreateOpts{
			DryRunSettings: nodegroup.DryRunSettings{
				DryRun:    true,
				OutStream: os.Stdout,
			},
			UpdateAuthConfigMap:       api.Enabled(),
			InstallNeuronDevicePlugin: true,
			InstallNvidiaDevicePlugin: true,
			SkipOutdatedAddonsCheck:   true,
			ConfigFileProvided:        true,
		},
		refreshCluster: true,
		updateClusterConfig: func(c *api.ClusterConfig) {
			c.ManagedNodeGroups = nil
		},
		expectedCalls: func(e expectedCalls) {
			Expect(e.kubeProvider.NewRawClientCallCount()).To(Equal(1))
			Expect(e.nodeGroupFilter.SetOnlyLocalCallCount()).To(Equal(1))
		},
	}),

	Entry("fails to create nodegroup when authenticationMode is API and updateAuthConfigMap is false", ngEntry{
		opts: nodegroup.CreateOpts{
			UpdateAuthConfigMap: api.Disabled(),
		},
		mockCalls: func(m mockCalls) {
			mockProviderWithConfig(m.mockProvider, defaultOutput, nil, nil, &ekstypes.AccessConfigResponse{
				AuthenticationMode: ekstypes.AuthenticationModeApi,
			})
			defaultProviderMocks(m.mockProvider, defaultOutput)
		},
		refreshCluster: true,
		expectedCalls: func(e expectedCalls) {
			Expect(e.kubeProvider.NewRawClientCallCount()).To(Equal(0))
			Expect(e.kubeProvider.ServerVersionCallCount()).To(Equal(0))
			Expect(e.nodeGroupFilter.SetOnlyLocalCallCount()).To(Equal(0))
		},

		expectedErr: errors.New("--update-auth-configmap is not supported when authenticationMode is set to API"),
	}),

	Entry("fails to create nodegroup when authenticationMode is API and updateAuthConfigMap is true", ngEntry{
		opts: nodegroup.CreateOpts{
			UpdateAuthConfigMap: api.Enabled(),
		},
		mockCalls: func(m mockCalls) {
			mockProviderWithConfig(m.mockProvider, defaultOutput, nil, nil, &ekstypes.AccessConfigResponse{
				AuthenticationMode: ekstypes.AuthenticationModeApi,
			})
			defaultProviderMocks(m.mockProvider, defaultOutput)
		},
		refreshCluster: true,
		expectedCalls: func(e expectedCalls) {
			Expect(e.kubeProvider.NewRawClientCallCount()).To(Equal(0))
			Expect(e.kubeProvider.ServerVersionCallCount()).To(Equal(0))
			Expect(e.nodeGroupFilter.SetOnlyLocalCallCount()).To(Equal(0))
		},

		expectedErr: errors.New("--update-auth-configmap is not supported when authenticationMode is set to API"),
	}),

<<<<<<< HEAD
	Entry("fails to create nodegroup when authenticationMode is API and updateAuthConfigMap is supplied", ngEntry{
		opts: nodegroup.CreateOpts{
			UpdateAuthConfigMap: api.Enabled(),
		},
		mockCalls: func(m mockCalls) {
			mockProviderWithConfig(m.mockProvider, defaultOutput, nil, nil, &ekstypes.AccessConfigResponse{
				AuthenticationMode: ekstypes.AuthenticationModeApi,
			})
			defaultProviderMocks(m.mockProvider, defaultOutput)
		},
		refreshCluster: true,
		expectedCalls: func(e expectedCalls) {
			Expect(e.kubeProvider.NewRawClientCallCount()).To(Equal(0))
			Expect(e.kubeProvider.ServerVersionCallCount()).To(Equal(0))
			Expect(e.nodeGroupFilter.SetOnlyLocalCallCount()).To(Equal(0))
		},

		expectedErr: errors.New("--update-auth-configmap is not supported when authenticationMode is set to API"),
	}),

=======
>>>>>>> 813ce1c6
	Entry("creates nodegroup using access entries when authenticationMode is API_AND_CONFIG_MAP and updateAuthConfigMap is not supplied", ngEntry{
		mockCalls: func(m mockCalls) {
			mockProviderWithConfig(m.mockProvider, defaultOutput, nil, nil, &ekstypes.AccessConfigResponse{
				AuthenticationMode: ekstypes.AuthenticationModeApiAndConfigMap,
			})
			defaultProviderMocks(m.mockProvider, defaultOutput)
		},
		expectedCalls: func(e expectedCalls) {
			Expect(e.kubeProvider.NewRawClientCallCount()).To(Equal(1))
			Expect(e.nodeGroupFilter.SetOnlyLocalCallCount()).To(Equal(1))
			Expect(e.nodeGroupTaskCreator.NewUnmanagedNodeGroupTaskCallCount()).To(Equal(1))
			_, _, _, _, disableAccessEntryCreation, _ := e.nodeGroupTaskCreator.NewUnmanagedNodeGroupTaskArgsForCall(0)
			Expect(disableAccessEntryCreation).To(BeFalse())
			Expect(getIAMIdentities(e.clientset)).To(HaveLen(0))
		},
	}),

	Entry("creates nodegroup using aws-auth ConfigMap when authenticationMode is CONFIG_MAP and updateAuthConfigMap is true", ngEntry{
		mockCalls: func(m mockCalls) {
			mockProviderWithConfig(m.mockProvider, defaultOutput, nil, nil, &ekstypes.AccessConfigResponse{
				AuthenticationMode: ekstypes.AuthenticationModeConfigMap,
			})
			defaultProviderMocks(m.mockProvider, defaultOutput)
		},
		opts: nodegroup.CreateOpts{
			UpdateAuthConfigMap: api.Enabled(),
		},
		refreshCluster: true,
		expectedCalls:  expectedCallsForAWSAuth,
	}),

	Entry("creates nodegroup using aws-auth ConfigMap when authenticationMode is CONFIG_MAP and updateAuthConfigMap is not supplied", ngEntry{
		mockCalls: func(m mockCalls) {
			mockProviderWithConfig(m.mockProvider, defaultOutput, nil, nil, &ekstypes.AccessConfigResponse{
				AuthenticationMode: ekstypes.AuthenticationModeConfigMap,
			})
			defaultProviderMocks(m.mockProvider, defaultOutput)
		},
		opts: nodegroup.CreateOpts{
			UpdateAuthConfigMap: api.Enabled(),
		},
		refreshCluster: true,
		expectedCalls:  expectedCallsForAWSAuth,
	}),

	Entry("creates nodegroup but does not use either aws-auth ConfigMap or access entries when authenticationMode is API_AND_CONFIG_MAP and updateAuthConfigMap is set to false", ngEntry{
		mockCalls: func(m mockCalls) {
			mockProviderWithConfig(m.mockProvider, defaultOutput, nil, nil, &ekstypes.AccessConfigResponse{
				AuthenticationMode: ekstypes.AuthenticationModeApiAndConfigMap,
			})
			defaultProviderMocks(m.mockProvider, defaultOutput)
		},
		refreshCluster: true,
		opts: nodegroup.CreateOpts{
			UpdateAuthConfigMap: api.Disabled(),
		},
		expectedCalls: func(e expectedCalls) {
			Expect(e.kubeProvider.NewRawClientCallCount()).To(Equal(1))
			Expect(e.nodeGroupFilter.SetOnlyLocalCallCount()).To(Equal(1))
			Expect(e.nodeGroupTaskCreator.NewUnmanagedNodeGroupTaskCallCount()).To(Equal(1))
			_, _, _, _, disableAccessEntryCreation, _ := e.nodeGroupTaskCreator.NewUnmanagedNodeGroupTaskArgsForCall(0)
			Expect(disableAccessEntryCreation).To(BeTrue())
			Expect(getIAMIdentities(e.clientset)).To(HaveLen(0))
		},
	}),

	Entry("creates nodegroup but does not use either aws-auth ConfigMap or access entries when authenticationMode is CONFIG_MAP and updateAuthConfigMap is set to false", ngEntry{
		mockCalls: func(m mockCalls) {
			mockProviderWithConfig(m.mockProvider, defaultOutput, nil, nil, &ekstypes.AccessConfigResponse{
				AuthenticationMode: ekstypes.AuthenticationModeConfigMap,
			})
			defaultProviderMocks(m.mockProvider, defaultOutput)
		},
		refreshCluster: true,
		opts: nodegroup.CreateOpts{
			UpdateAuthConfigMap: api.Disabled(),
		},
		expectedCalls: func(e expectedCalls) {
			Expect(e.kubeProvider.NewRawClientCallCount()).To(Equal(1))
			Expect(e.nodeGroupFilter.SetOnlyLocalCallCount()).To(Equal(1))
			Expect(e.nodeGroupTaskCreator.NewUnmanagedNodeGroupTaskCallCount()).To(Equal(1))
			_, _, _, _, disableAccessEntryCreation, _ := e.nodeGroupTaskCreator.NewUnmanagedNodeGroupTaskArgsForCall(0)
			Expect(disableAccessEntryCreation).To(BeTrue())
			Expect(getIAMIdentities(e.clientset)).To(HaveLen(0))
		},
	}),

	Entry("[happy path] creates nodegroup with no options", ngEntry{
		mockCalls: func(m mockCalls) {
			defaultProviderMocks(m.mockProvider, defaultOutput)
		},
		expectedCalls: func(e expectedCalls) {
			Expect(e.kubeProvider.NewRawClientCallCount()).To(Equal(1))
			Expect(e.nodeGroupFilter.SetOnlyLocalCallCount()).To(Equal(1))
		},
	}),

	Entry("[happy path] creates nodegroup with all the options", ngEntry{
		mockCalls: func(m mockCalls) {
			defaultProviderMocks(m.mockProvider, defaultOutput)
		},
		refreshCluster: true,
		opts: nodegroup.CreateOpts{
			DryRunSettings: nodegroup.DryRunSettings{
				DryRun:    true,
				OutStream: os.Stdout,
			},
			UpdateAuthConfigMap:       api.Enabled(),
			InstallNeuronDevicePlugin: true,
			InstallNvidiaDevicePlugin: true,
			SkipOutdatedAddonsCheck:   true,
			ConfigFileProvided:        true,
		},
		expectedCalls: func(e expectedCalls) {
			Expect(e.kubeProvider.NewRawClientCallCount()).To(Equal(1))
			Expect(e.nodeGroupFilter.SetOnlyLocalCallCount()).To(Equal(1))
		},
	}),
)

var noopTask = &tasks.GenericTask{
	Doer: func() error {
		return nil
	},
}

func newClusterConfig() *api.ClusterConfig {
	return &api.ClusterConfig{
		TypeMeta: api.ClusterConfigTypeMeta(),
		Metadata: &api.ClusterMeta{
			Name:    "my-cluster",
			Version: api.DefaultVersion,
		},
		Status: &api.ClusterStatus{
			Endpoint:                 "https://localhost/",
			CertificateAuthorityData: []byte("dGVzdAo="),
		},
		IAM: api.NewClusterIAM(),
		VPC: api.NewClusterVPC(false),
		CloudWatch: &api.ClusterCloudWatch{
			ClusterLogging: &api.ClusterCloudWatchLogging{},
		},
		AccessConfig:   &api.AccessConfig{},
		PrivateCluster: &api.PrivateCluster{},
		NodeGroups: []*api.NodeGroup{{
			NodeGroupBase: &api.NodeGroupBase{
				Name:             "my-ng",
				AMIFamily:        api.NodeImageFamilyAmazonLinux2,
				AMI:              "ami-123",
				SSH:              &api.NodeGroupSSH{Allow: api.Disabled()},
				InstanceSelector: &api.InstanceSelector{},
				ScalingConfig:    &api.ScalingConfig{},
				IAM: &api.NodeGroupIAM{
					InstanceRoleARN: "arn:aws:iam::1234567890:role/my-ng",
				},
			}},
		},
		ManagedNodeGroups: []*api.ManagedNodeGroup{{
			NodeGroupBase: &api.NodeGroupBase{
				Name:             "my-ng",
				AMIFamily:        api.NodeImageFamilyAmazonLinux2,
				SSH:              &api.NodeGroupSSH{Allow: api.Disabled()},
				InstanceSelector: &api.InstanceSelector{},
				ScalingConfig:    &api.ScalingConfig{},
			}},
		},
	}
}

var defaultOutput = []cftypes.Output{
	{
		OutputKey:   aws.String("ClusterSecurityGroupId"),
		OutputValue: aws.String("csg-1234"),
	},
	{
		OutputKey:   aws.String("SecurityGroup"),
		OutputValue: aws.String("sg-1"),
	},
	{
		OutputKey:   aws.String("VPC"),
		OutputValue: aws.String("vpc-1"),
	},
	{
		OutputKey:   aws.String("SharedNodeSecurityGroup"),
		OutputValue: aws.String("sg-1"),
	},
}

func getIAMIdentities(clientset kubernetes.Interface) []iam.Identity {
	acm, err := authconfigmap.NewFromClientSet(clientset)
	Expect(err).NotTo(HaveOccurred())
	identities, err := acm.GetIdentities()
	Expect(err).NotTo(HaveOccurred())
	return identities
}

func expectedCallsForAWSAuth(e expectedCalls) {
	Expect(e.kubeProvider.NewRawClientCallCount()).To(Equal(1))
	Expect(e.nodeGroupFilter.SetOnlyLocalCallCount()).To(Equal(1))
	Expect(e.nodeGroupTaskCreator.NewUnmanagedNodeGroupTaskCallCount()).To(Equal(1))
	_, _, _, _, disableAccessEntryCreation, _ := e.nodeGroupTaskCreator.NewUnmanagedNodeGroupTaskArgsForCall(0)
	Expect(disableAccessEntryCreation).To(BeTrue())
	identities := getIAMIdentities(e.clientset)
	Expect(identities).To(HaveLen(1))
	for _, id := range identities {
		roleIdentity, ok := id.(iam.RoleIdentity)
		Expect(ok).To(BeTrue())
		Expect(roleIdentity).To(Equal(iam.RoleIdentity{
			RoleARN: "arn:aws:iam::1234567890:role/my-ng",
			KubernetesIdentity: iam.KubernetesIdentity{
				KubernetesUsername: "system:node:{{EC2PrivateDNSName}}",
				KubernetesGroups:   []string{"system:bootstrappers", "system:nodes"},
			},
		}))
	}
}

func defaultProviderMocks(p *mockprovider.MockProvider, output []cftypes.Output) {
	mockProviderWithConfig(p, output, nil, nil, nil)
}

func mockProviderWithOutpostConfig(p *mockprovider.MockProvider, describeStacksOutput []cftypes.Output, outpostConfig *ekstypes.OutpostConfigResponse) {
	mockProviderWithConfig(p, describeStacksOutput, nil, outpostConfig, nil)
}

func mockProviderWithConfig(p *mockprovider.MockProvider, describeStacksOutput []cftypes.Output, vpcConfigRes *ekstypes.VpcConfigResponse, outpostConfig *ekstypes.OutpostConfigResponse, accessConfig *ekstypes.AccessConfigResponse) {
	p.MockCloudFormation().On("ListStacks", mock.Anything, mock.Anything).Return(&cloudformation.ListStacksOutput{
		StackSummaries: []cftypes.StackSummary{
			{
				StackName:   aws.String("eksctl-my-cluster-cluster"),
				StackStatus: "CREATE_COMPLETE",
			},
		},
	}, nil)
	p.MockCloudFormation().On("DescribeStacks", mock.Anything, mock.Anything).Return(&cloudformation.DescribeStacksOutput{
		Stacks: []cftypes.Stack{
			{
				StackName:   aws.String("eksctl-my-cluster-cluster"),
				StackStatus: "CREATE_COMPLETE",
				Tags: []cftypes.Tag{
					{
						Key:   aws.String(api.ClusterNameTag),
						Value: aws.String("eksctl-my-cluster-cluster"),
					},
				},
				Outputs: describeStacksOutput,
			},
		},
	}, nil)
	if vpcConfigRes == nil {
		vpcConfigRes = &ekstypes.VpcConfigResponse{
			ClusterSecurityGroupId: aws.String("csg-1234"),
			EndpointPublicAccess:   true,
			PublicAccessCidrs:      []string{"1.2.3.4/24", "1.2.3.4/12"},
			SecurityGroupIds:       []string{"sg-1", "sg-2"},
			SubnetIds:              []string{"sub-1", "sub-2"},
			VpcId:                  aws.String("vpc-1"),
		}
	}
	if accessConfig == nil {
		accessConfig = &ekstypes.AccessConfigResponse{
			AuthenticationMode: ekstypes.AuthenticationModeApiAndConfigMap,
		}
	}
	p.MockEKS().On("DescribeCluster", mock.Anything, mock.Anything).Return(&awseks.DescribeClusterOutput{
		Cluster: &ekstypes.Cluster{
			CertificateAuthority: &ekstypes.Certificate{
				Data: aws.String("dGVzdAo="),
			},
			Endpoint:                aws.String("endpoint"),
			Arn:                     aws.String("arn"),
			KubernetesNetworkConfig: nil,
			Logging:                 nil,
			Name:                    aws.String("my-cluster"),
			PlatformVersion:         aws.String("1.22"),
			ResourcesVpcConfig:      vpcConfigRes,
			OutpostConfig:           outpostConfig,
			AccessConfig:            accessConfig,
			Status:                  "CREATE_COMPLETE",
			Tags: map[string]string{
				api.ClusterNameTag: "eksctl-my-cluster-cluster",
			},
			Version: aws.String("1.22"),
		},
	}, nil)

	p.MockEC2().On("DescribeImages", mock.Anything, mock.Anything).
		Return(&ec2.DescribeImagesOutput{
			Images: []ec2types.Image{
				{
					ImageId:        aws.String("ami-123"),
					State:          ec2types.ImageStateAvailable,
					OwnerId:        aws.String("123"),
					RootDeviceType: ec2types.DeviceTypeEbs,
					RootDeviceName: aws.String("/dev/sda1"),
					BlockDeviceMappings: []ec2types.BlockDeviceMapping{
						{
							DeviceName: aws.String("/dev/sda1"),
							Ebs: &ec2types.EbsBlockDevice{
								Encrypted: aws.Bool(false),
							},
						},
					},
				},
			},
		}, nil)
}

func mockProviderForUnownedCluster(p *mockprovider.MockProvider, k *eksfakes.FakeKubeProvider, extraSGRules ...ec2types.SecurityGroupRule) {
	k.NewRawClientReturns(&kubernetes.RawClient{}, nil)
	k.ServerVersionReturns("1.27", nil)
	p.MockCloudFormation().On("ListStacks", mock.Anything, mock.Anything).Return(&cloudformation.ListStacksOutput{
		StackSummaries: []cftypes.StackSummary{
			{
				StackName:   aws.String("eksctl-my-cluster-cluster"),
				StackStatus: "CREATE_COMPLETE",
			},
		},
	}, nil)
	p.MockCloudFormation().On("DescribeStacks", mock.Anything, mock.Anything).Return(&cloudformation.DescribeStacksOutput{
		Stacks: []cftypes.Stack{
			{
				StackName:   aws.String("eksctl-my-cluster-cluster"),
				StackStatus: "CREATE_COMPLETE",
			},
		},
	}, nil)

	vpcID := aws.String("vpc-custom")
	p.MockEC2().On("DescribeVpcs", mock.Anything, mock.Anything).Return(&ec2.DescribeVpcsOutput{
		Vpcs: []ec2types.Vpc{
			{
				CidrBlock: aws.String("192.168.0.0/19"),
				VpcId:     vpcID,
				CidrBlockAssociationSet: []ec2types.VpcCidrBlockAssociation{
					{
						CidrBlock: aws.String("192.168.0.0/19"),
					},
				},
			},
		},
	}, nil)
	p.MockEC2().On("DescribeSubnets", mock.Anything, mock.Anything).Return(&ec2.DescribeSubnetsOutput{
		Subnets: []ec2types.Subnet{
			{
				SubnetId:         aws.String("subnet-custom1"),
				CidrBlock:        aws.String("192.168.160.0/19"),
				AvailabilityZone: aws.String("us-west-2a"),
				VpcId:            vpcID,
			},
			{
				SubnetId:         aws.String("subnet-custom2"),
				CidrBlock:        aws.String("192.168.96.0/19"),
				AvailabilityZone: aws.String("us-west-2b"),
				VpcId:            vpcID,
			},
		},
	}, nil)

	sgID := aws.String("sg-custom")
	p.MockEC2().On("DescribeSecurityGroupRules", mock.Anything, mock.MatchedBy(func(input *ec2.DescribeSecurityGroupRulesInput) bool {
		if len(input.Filters) != 1 {
			return false
		}
		filter := input.Filters[0]
		return *filter.Name == "group-id" && len(filter.Values) == 1 && filter.Values[0] == *sgID
	})).Return(&ec2.DescribeSecurityGroupRulesOutput{
		SecurityGroupRules: append([]ec2types.SecurityGroupRule{
			{
				Description:         aws.String("Allow control plane to communicate with worker nodes in group ng-1 (kubelet and workload TCP ports"),
				FromPort:            aws.Int32(1025),
				ToPort:              aws.Int32(65535),
				GroupId:             sgID,
				IpProtocol:          aws.String("tcp"),
				IsEgress:            aws.Bool(true),
				SecurityGroupRuleId: aws.String("sgr-1"),
			},
			{
				Description:         aws.String("Allow control plane to communicate with worker nodes in group ng-1 (workload using HTTPS port, commonly used with extension API servers"),
				FromPort:            aws.Int32(443),
				ToPort:              aws.Int32(443),
				GroupId:             sgID,
				IpProtocol:          aws.String("tcp"),
				IsEgress:            aws.Bool(true),
				SecurityGroupRuleId: aws.String("sgr-2"),
			},
			{
				Description:         aws.String("Allow control plane to receive API requests from worker nodes in group ng-1"),
				FromPort:            aws.Int32(443),
				ToPort:              aws.Int32(443),
				GroupId:             sgID,
				IpProtocol:          aws.String("tcp"),
				IsEgress:            aws.Bool(false),
				SecurityGroupRuleId: aws.String("sgr-3"),
			},
			{
				Description:         aws.String("Allow control plane to communicate with worker nodes in group ng-2 (workload using HTTPS port, commonly used with extension API servers"),
				FromPort:            aws.Int32(443),
				ToPort:              aws.Int32(443),
				GroupId:             sgID,
				IpProtocol:          aws.String("tcp"),
				IsEgress:            aws.Bool(true),
				SecurityGroupRuleId: aws.String("sgr-4"),
			},
		}, extraSGRules...),
	}, nil)
}

func makeUnownedClusterConfig(clusterConfig *api.ClusterConfig) {
	clusterConfig.VPC = &api.ClusterVPC{
		SecurityGroup: "sg-custom",
		Network: api.Network{
			ID: "vpc-custom",
		},
		Subnets: &api.ClusterSubnets{
			Private: api.AZSubnetMapping{
				"us-west-2a": api.AZSubnetSpec{
					ID: "subnet-custom1",
				},
				"us-west-2b": api.AZSubnetSpec{
					ID: "subnet-custom2",
				},
			},
		},
	}
}<|MERGE_RESOLUTION|>--- conflicted
+++ resolved
@@ -534,29 +534,6 @@
 		expectedErr: errors.New("--update-auth-configmap is not supported when authenticationMode is set to API"),
 	}),
 
-<<<<<<< HEAD
-	Entry("fails to create nodegroup when authenticationMode is API and updateAuthConfigMap is supplied", ngEntry{
-		opts: nodegroup.CreateOpts{
-			UpdateAuthConfigMap: api.Enabled(),
-		},
-		mockCalls: func(m mockCalls) {
-			mockProviderWithConfig(m.mockProvider, defaultOutput, nil, nil, &ekstypes.AccessConfigResponse{
-				AuthenticationMode: ekstypes.AuthenticationModeApi,
-			})
-			defaultProviderMocks(m.mockProvider, defaultOutput)
-		},
-		refreshCluster: true,
-		expectedCalls: func(e expectedCalls) {
-			Expect(e.kubeProvider.NewRawClientCallCount()).To(Equal(0))
-			Expect(e.kubeProvider.ServerVersionCallCount()).To(Equal(0))
-			Expect(e.nodeGroupFilter.SetOnlyLocalCallCount()).To(Equal(0))
-		},
-
-		expectedErr: errors.New("--update-auth-configmap is not supported when authenticationMode is set to API"),
-	}),
-
-=======
->>>>>>> 813ce1c6
 	Entry("creates nodegroup using access entries when authenticationMode is API_AND_CONFIG_MAP and updateAuthConfigMap is not supplied", ngEntry{
 		mockCalls: func(m mockCalls) {
 			mockProviderWithConfig(m.mockProvider, defaultOutput, nil, nil, &ekstypes.AccessConfigResponse{
